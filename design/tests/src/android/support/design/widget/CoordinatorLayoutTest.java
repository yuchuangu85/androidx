--- conflicted
+++ resolved
@@ -444,8 +444,6 @@
     public void testNestedScrollingDispatchesToBehavior() throws Throwable {
         final CoordinatorLayoutActivity activity = mActivityTestRule.getActivity();
         final CoordinatorLayout col = activity.mCoordinatorLayout;
-<<<<<<< HEAD
-=======
 
         // Now create a view and add it to the CoordinatorLayout with the spy behavior,
         // along with a NestedScrollView
@@ -576,137 +574,47 @@
     @Test
     public void testDodgeInsetViewWithEmptyBounds() throws Throwable {
         final CoordinatorLayout col = mActivityTestRule.getActivity().mCoordinatorLayout;
->>>>>>> b2a5b528
-
-        // Now create a view and add it to the CoordinatorLayout with the spy behavior,
-        // along with a NestedScrollView
-        final ImageView imageView = new ImageView(activity);
-        final CoordinatorLayout.Behavior behavior = spy(new NestedScrollingBehavior());
-        mActivityTestRule.runOnUiThread(new Runnable() {
-            @Override
-            public void run() {
-                LayoutInflater.from(activity).inflate(R.layout.include_nestedscrollview, col, true);
-
-                CoordinatorLayout.LayoutParams clp = new CoordinatorLayout.LayoutParams(200, 200);
-                clp.setBehavior(behavior);
-                col.addView(imageView, clp);
-            }
-        });
-
-        // Now vertically swipe up on the NSV, causing nested scrolling to occur
-        onView(withId(R.id.nested_scrollview)).perform(swipeUp());
-
-        // Verify that the Behavior's onStartNestedScroll was called once
-        verify(behavior, times(1)).onStartNestedScroll(
-                eq(col), // parent
-                eq(imageView), // child
-                any(View.class), // target
-                any(View.class), // direct child target
-                any(int.class)); // axes
-
-        // Verify that the Behavior's onNestedScrollAccepted was called once
-        verify(behavior, times(1)).onNestedScrollAccepted(
-                eq(col), // parent
-                eq(imageView), // child
-                any(View.class), // target
-                any(View.class), // direct child target
-                any(int.class)); // axes
-
-        // Verify that the Behavior's onNestedPreScroll was called at least once
-        verify(behavior, atLeastOnce()).onNestedPreScroll(
-                eq(col), // parent
-                eq(imageView), // child
-                any(View.class), // target
-                any(int.class), // dx
-                any(int.class), // dy
-                any(int[].class)); // consumed
-
-        // Verify that the Behavior's onNestedScroll was called at least once
-        verify(behavior, atLeastOnce()).onNestedScroll(
-                eq(col), // parent
-                eq(imageView), // child
-                any(View.class), // target
-                any(int.class), // dx consumed
-                any(int.class), // dy consumed
-                any(int.class), // dx unconsumed
-                any(int.class)); // dy unconsumed
-
-        // Verify that the Behavior's onStopNestedScroll was called once
-        verify(behavior, times(1)).onStopNestedScroll(
-                eq(col), // parent
-                eq(imageView), // child
-                any(View.class)); // target
-    }
-
-    @Test
-    public void testNestedScrollingDispatchingToBehaviorWithGoneView() throws Throwable {
-        final CoordinatorLayoutActivity activity = mActivityTestRule.getActivity();
-        final CoordinatorLayout col = activity.mCoordinatorLayout;
-
-        // Now create a GONE view and add it to the CoordinatorLayout with the spy behavior,
-        // along with a NestedScrollView
-        final ImageView imageView = new ImageView(activity);
-        imageView.setVisibility(View.GONE);
-        final CoordinatorLayout.Behavior behavior = spy(new NestedScrollingBehavior());
-        mActivityTestRule.runOnUiThread(new Runnable() {
-            @Override
-            public void run() {
-                LayoutInflater.from(activity).inflate(R.layout.include_nestedscrollview, col, true);
-
-                CoordinatorLayout.LayoutParams clp = new CoordinatorLayout.LayoutParams(200, 200);
-                clp.setBehavior(behavior);
-                col.addView(imageView, clp);
-            }
-        });
-
-        // Now vertically swipe up on the NSV, causing nested scrolling to occur
-        onView(withId(R.id.nested_scrollview)).perform(swipeUp());
-
-        // Verify that the Behavior's onStartNestedScroll was not called
-        verify(behavior, never()).onStartNestedScroll(
-                eq(col), // parent
-                eq(imageView), // child
-                any(View.class), // target
-                any(View.class), // direct child target
-                any(int.class)); // axes
-
-        // Verify that the Behavior's onNestedScrollAccepted was not called
-        verify(behavior, never()).onNestedScrollAccepted(
-                eq(col), // parent
-                eq(imageView), // child
-                any(View.class), // target
-                any(View.class), // direct child target
-                any(int.class)); // axes
-
-        // Verify that the Behavior's onNestedPreScroll was not called
-        verify(behavior, never()).onNestedPreScroll(
-                eq(col), // parent
-                eq(imageView), // child
-                any(View.class), // target
-                any(int.class), // dx
-                any(int.class), // dy
-                any(int[].class)); // consumed
-
-        // Verify that the Behavior's onNestedScroll was not called
-        verify(behavior, never()).onNestedScroll(
-                eq(col), // parent
-                eq(imageView), // child
-                any(View.class), // target
-                any(int.class), // dx consumed
-                any(int.class), // dy consumed
-                any(int.class), // dx unconsumed
-                any(int.class)); // dy unconsumed
-
-        // Verify that the Behavior's onStopNestedScroll was not called
-        verify(behavior, never()).onStopNestedScroll(
-                eq(col), // parent
-                eq(imageView), // child
-                any(View.class)); // target
+
+        // Add a view with zero height/width which is set to dodge its bounds
+        final View view = new View(col.getContext());
+        final Behavior spyBehavior = spy(new DodgeBoundsBehavior());
+        mActivityTestRule.runOnUiThread(new Runnable() {
+            @Override
+            public void run() {
+                final CoordinatorLayout.LayoutParams lp = col.generateDefaultLayoutParams();
+                lp.dodgeInsetEdges = Gravity.BOTTOM;
+                lp.gravity = Gravity.BOTTOM;
+                lp.height = 0;
+                lp.width = 0;
+                lp.setBehavior(spyBehavior);
+                col.addView(view, lp);
+            }
+        });
+
+        // Wait for a layout
+        mInstrumentation.waitForIdleSync();
+
+        // Now add an non-empty bounds inset view to the bottom of the CoordinatorLayout
+        mActivityTestRule.runOnUiThread(new Runnable() {
+            @Override
+            public void run() {
+                final View dodge = new View(col.getContext());
+                final CoordinatorLayout.LayoutParams lp = col.generateDefaultLayoutParams();
+                lp.insetEdge = Gravity.BOTTOM;
+                lp.gravity = Gravity.BOTTOM;
+                lp.height = 60;
+                lp.width = CoordinatorLayout.LayoutParams.MATCH_PARENT;
+                col.addView(dodge, lp);
+            }
+        });
+
+        // Verify that the Behavior of the view with empty bounds does not have its
+        // getInsetDodgeRect() called
+        verify(spyBehavior, never())
+                .getInsetDodgeRect(same(col), same(view), any(Rect.class));
     }
 
     public static class NestedScrollingBehavior extends CoordinatorLayout.Behavior<ImageView> {
-<<<<<<< HEAD
-=======
         @Override
         public boolean onStartNestedScroll(CoordinatorLayout coordinatorLayout, ImageView child,
                 View directTargetChild, View target, int nestedScrollAxes) {
@@ -716,11 +624,9 @@
     }
 
     public static class DodgeBoundsBehavior extends Behavior<View> {
->>>>>>> b2a5b528
         @Override
-        public boolean onStartNestedScroll(CoordinatorLayout coordinatorLayout, ImageView child,
-                View directTargetChild, View target, int nestedScrollAxes) {
-            // Return true so that we always accept nested scroll events
+        public boolean getInsetDodgeRect(CoordinatorLayout parent, View child, Rect rect) {
+            rect.set(child.getLeft(), child.getTop(), child.getRight(), child.getBottom());
             return true;
         }
     }
