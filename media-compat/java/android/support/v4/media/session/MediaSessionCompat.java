
/*
 * Copyright (C) 2014 The Android Open Source Project
 *
 * Licensed under the Apache License, Version 2.0 (the "License");
 * you may not use this file except in compliance with the License.
 * You may obtain a copy of the License at
 *
 *      http://www.apache.org/licenses/LICENSE-2.0
 *
 * Unless required by applicable law or agreed to in writing, software
 * distributed under the License is distributed on an "AS IS" BASIS,
 * WITHOUT WARRANTIES OR CONDITIONS OF ANY KIND, either express or implied.
 * See the License for the specific language governing permissions and
 * limitations under the License.
 */

package android.support.v4.media.session;

import static android.support.annotation.RestrictTo.Scope.LIBRARY_GROUP;

import android.app.Activity;
import android.app.PendingIntent;
import android.content.BroadcastReceiver;
import android.content.ComponentName;
import android.content.Context;
import android.content.Intent;
import android.media.AudioManager;
import android.net.Uri;
import android.os.Build;
import android.os.Bundle;
import android.os.Handler;
import android.os.IBinder;
import android.os.Looper;
import android.os.Message;
import android.os.Parcel;
import android.os.Parcelable;
import android.os.RemoteCallbackList;
import android.os.RemoteException;
import android.os.ResultReceiver;
import android.os.SystemClock;
import android.support.annotation.IntDef;
import android.support.annotation.RestrictTo;
import android.support.v4.app.BundleCompat;
import android.support.v4.media.MediaDescriptionCompat;
import android.support.v4.media.MediaMetadataCompat;
import android.support.v4.media.RatingCompat;
import android.support.v4.media.VolumeProviderCompat;
import android.text.TextUtils;
import android.util.Log;
import android.util.TypedValue;
import android.view.KeyEvent;

import java.lang.annotation.Retention;
import java.lang.annotation.RetentionPolicy;
import java.lang.ref.WeakReference;
import java.util.ArrayList;
import java.util.List;

/**
 * Allows interaction with media controllers, volume keys, media buttons, and
 * transport controls.
 * <p>
 * A MediaSession should be created when an app wants to publish media playback
 * information or handle media keys. In general an app only needs one session
 * for all playback, though multiple sessions can be created to provide finer
 * grain controls of media.
 * <p>
 * Once a session is created the owner of the session may pass its
 * {@link #getSessionToken() session token} to other processes to allow them to
 * create a {@link MediaControllerCompat} to interact with the session.
 * <p>
 * To receive commands, media keys, and other events a {@link Callback} must be
 * set with {@link #setCallback(Callback)}.
 * <p>
 * When an app is finished performing playback it must call {@link #release()}
 * to clean up the session and notify any controllers.
 * <p>
 * MediaSessionCompat objects are not thread safe and all calls should be made
 * from the same thread.
 * <p>
 * This is a helper for accessing features in
 * {@link android.media.session.MediaSession} introduced after API level 4 in a
 * backwards compatible fashion.
 */
public class MediaSessionCompat {
    static final String TAG = "MediaSessionCompat";

    private final MediaSessionImpl mImpl;
    private final MediaControllerCompat mController;
    private final ArrayList<OnActiveChangeListener> mActiveListeners = new ArrayList<>();

    /**
     * @hide
     */
    @RestrictTo(LIBRARY_GROUP)
    @IntDef(flag=true, value={FLAG_HANDLES_MEDIA_BUTTONS, FLAG_HANDLES_TRANSPORT_CONTROLS})
    @Retention(RetentionPolicy.SOURCE)
    public @interface SessionFlags {}

    /**
     * Set this flag on the session to indicate that it can handle media button
     * events.
     */
    public static final int FLAG_HANDLES_MEDIA_BUTTONS = 1 << 0;

    /**
     * Set this flag on the session to indicate that it handles transport
     * control commands through its {@link Callback}.
     */
    public static final int FLAG_HANDLES_TRANSPORT_CONTROLS = 1 << 1;

    /**
     * Custom action to invoke playFromUri() for the forward compatibility.
     */
    static final String ACTION_PLAY_FROM_URI =
            "android.support.v4.media.session.action.PLAY_FROM_URI";

    /**
     * Custom action to invoke prepare() for the forward compatibility.
     */
    static final String ACTION_PREPARE = "android.support.v4.media.session.action.PREPARE";

    /**
     * Custom action to invoke prepareFromMediaId() for the forward compatibility.
     */
    static final String ACTION_PREPARE_FROM_MEDIA_ID =
            "android.support.v4.media.session.action.PREPARE_FROM_MEDIA_ID";

    /**
     * Custom action to invoke prepareFromSearch() for the forward compatibility.
     */
    static final String ACTION_PREPARE_FROM_SEARCH =
            "android.support.v4.media.session.action.PREPARE_FROM_SEARCH";

    /**
     * Custom action to invoke prepareFromUri() for the forward compatibility.
     */
    static final String ACTION_PREPARE_FROM_URI =
            "android.support.v4.media.session.action.PREPARE_FROM_URI";

    /**
     * Custom action to invoke setRepeatMode() for the forward compatibility.
     */
    static final String ACTION_SET_REPEAT_MODE =
            "android.support.v4.media.session.action.SET_REPEAT_MODE";

    /**
     * Custom action to invoke setShuffleModeEnabled() for the forward compatibility.
     */
    static final String ACTION_SET_SHUFFLE_MODE_ENABLED =
            "android.support.v4.media.session.action.SET_SHUFFLE_MODE_ENABLED";

    /**
     * Argument for use with {@link #ACTION_PREPARE_FROM_MEDIA_ID} indicating media id to play.
     */
    static final String ACTION_ARGUMENT_MEDIA_ID =
            "android.support.v4.media.session.action.ARGUMENT_MEDIA_ID";

    /**
     * Argument for use with {@link #ACTION_PREPARE_FROM_SEARCH} indicating search query.
     */
    static final String ACTION_ARGUMENT_QUERY =
            "android.support.v4.media.session.action.ARGUMENT_QUERY";

    /**
     * Argument for use with {@link #ACTION_PREPARE_FROM_URI} and {@link #ACTION_PLAY_FROM_URI}
     * indicating URI to play.
     */
    static final String ACTION_ARGUMENT_URI =
            "android.support.v4.media.session.action.ARGUMENT_URI";

    /**
     * Argument for use with various actions indicating extra bundle.
     */
    static final String ACTION_ARGUMENT_EXTRAS =
            "android.support.v4.media.session.action.ARGUMENT_EXTRAS";

    /**
     * Argument for use with {@link #ACTION_SET_REPEAT_MODE} indicating repeat mode.
     */
    static final String ACTION_ARGUMENT_REPEAT_MODE =
            "android.support.v4.media.session.action.ARGUMENT_REPEAT_MODE";

    /**
     * Argument for use with {@link #ACTION_SET_SHUFFLE_MODE_ENABLED} indicating that shuffle mode
     * is enabled.
     */
    static final String ACTION_ARGUMENT_SHUFFLE_MODE_ENABLED =
            "android.support.v4.media.session.action.ARGUMENT_SHUFFLE_MODE_ENABLED";

    static final String EXTRA_BINDER = "android.support.v4.media.session.EXTRA_BINDER";

    // Maximum size of the bitmap in dp.
    private static final int MAX_BITMAP_SIZE_IN_DP = 320;

    // Maximum size of the bitmap in px. It shouldn't be changed.
    static int sMaxBitmapSize;

    /**
     * Creates a new session. You must call {@link #release()} when finished with the session.
     * <p>
     * The session will automatically be registered with the system but will not be published
     * until {@link #setActive(boolean) setActive(true)} is called.
     * </p><p>
     * For API 20 or earlier, note that a media button receiver is required for handling
     * {@link Intent#ACTION_MEDIA_BUTTON}. This constructor will attempt to find an appropriate
     * {@link BroadcastReceiver} from your manifest. See {@link MediaButtonReceiver} for more
     * details.
     * </p>
     * @param context The context to use to create the session.
     * @param tag A short name for debugging purposes.
     */
    public MediaSessionCompat(Context context, String tag) {
        this(context, tag, null, null);
    }

    /**
     * Creates a new session with a specified media button receiver (a component name and/or
     * a pending intent). You must call {@link #release()} when finished with the session.
     * <p>
     * The session will automatically be registered with the system but will not be published
     * until {@link #setActive(boolean) setActive(true)} is called. Note that {@code mbrComponent}
     * and {@code mrbIntent} are only used for API 20 or earlier. If you  want to set a media button
     * receiver in API 21 or later, call {@link #setMediaButtonReceiver}.
     * </p><p>
     * For API 20 or earlier, the new session will use the given {@code mbrComponent}.
     * If null, this will attempt to find an appropriate {@link BroadcastReceiver} that handles
     * {@link Intent#ACTION_MEDIA_BUTTON} from your manifest. See {@link MediaButtonReceiver} for
     * more details.
     * </p>
     * @param context The context to use to create the session.
     * @param tag A short name for debugging purposes.
     * @param mbrComponent The component name for your media button receiver.
     * @param mbrIntent The PendingIntent for your receiver component that handles
     *            media button events. This is optional and will be used on between
     *            {@link android.os.Build.VERSION_CODES#JELLY_BEAN_MR2} and
     *            {@link android.os.Build.VERSION_CODES#KITKAT_WATCH} instead of the
     *            component name.
     */
    public MediaSessionCompat(Context context, String tag, ComponentName mbrComponent,
            PendingIntent mbrIntent) {
        if (context == null) {
            throw new IllegalArgumentException("context must not be null");
        }
        if (TextUtils.isEmpty(tag)) {
            throw new IllegalArgumentException("tag must not be null or empty");
        }

        if (android.os.Build.VERSION.SDK_INT >= 21) {
            mImpl = new MediaSessionImplApi21(context, tag);
            if (android.os.Build.VERSION.SDK_INT < 26) {
                // Set default callback to respond to controllers' extra binder requests.
                setCallback(new Callback() {});
            }
        } else {
            mImpl = new MediaSessionImplBase(context, tag, mbrComponent, mbrIntent);
        }
        mController = new MediaControllerCompat(context, this);

        if (sMaxBitmapSize == 0) {
            sMaxBitmapSize = (int) TypedValue.applyDimension(TypedValue.COMPLEX_UNIT_DIP,
                    MAX_BITMAP_SIZE_IN_DP, context.getResources().getDisplayMetrics());
        }
    }

    private MediaSessionCompat(Context context, MediaSessionImpl impl) {
        mImpl = impl;
        if (android.os.Build.VERSION.SDK_INT >= 21 && android.os.Build.VERSION.SDK_INT < 26) {
            // Set default callback to respond to controllers' extra binder requests.
            setCallback(new Callback() {});
        }
        mController = new MediaControllerCompat(context, this);
    }

    /**
     * Add a callback to receive updates on for the MediaSession. This includes
     * media button and volume events. The caller's thread will be used to post
     * events.
     *
     * @param callback The callback object
     */
    public void setCallback(Callback callback) {
        setCallback(callback, null);
    }

    /**
     * Set the callback to receive updates for the MediaSession. This includes
     * media button and volume events. Set the callback to null to stop
     * receiving events.
     *
     * @param callback The callback to receive updates on.
     * @param handler The handler that events should be posted on.
     */
    public void setCallback(Callback callback, Handler handler) {
        mImpl.setCallback(callback, handler != null ? handler : new Handler());
    }

    /**
     * Set an intent for launching UI for this Session. This can be used as a
     * quick link to an ongoing media screen. The intent should be for an
     * activity that may be started using
     * {@link Activity#startActivity(Intent)}.
     *
     * @param pi The intent to launch to show UI for this Session.
     */
    public void setSessionActivity(PendingIntent pi) {
        mImpl.setSessionActivity(pi);
    }

    /**
     * Set a pending intent for your media button receiver to allow restarting
     * playback after the session has been stopped. If your app is started in
     * this way an {@link Intent#ACTION_MEDIA_BUTTON} intent will be sent via
     * the pending intent.
     * <p>
     * This method will only work on
     * {@link android.os.Build.VERSION_CODES#LOLLIPOP} and later. Earlier
     * platform versions must include the media button receiver in the
     * constructor.
     *
     * @param mbr The {@link PendingIntent} to send the media button event to.
     */
    public void setMediaButtonReceiver(PendingIntent mbr) {
        mImpl.setMediaButtonReceiver(mbr);
    }

    /**
     * Set any flags for the session.
     *
     * @param flags The flags to set for this session.
     */
    public void setFlags(@SessionFlags int flags) {
        mImpl.setFlags(flags);
    }

    /**
     * Set the stream this session is playing on. This will affect the system's
     * volume handling for this session. If {@link #setPlaybackToRemote} was
     * previously called it will stop receiving volume commands and the system
     * will begin sending volume changes to the appropriate stream.
     * <p>
     * By default sessions are on {@link AudioManager#STREAM_MUSIC}.
     *
     * @param stream The {@link AudioManager} stream this session is playing on.
     */
    public void setPlaybackToLocal(int stream) {
        mImpl.setPlaybackToLocal(stream);
    }

    /**
     * Configure this session to use remote volume handling. This must be called
     * to receive volume button events, otherwise the system will adjust the
     * current stream volume for this session. If {@link #setPlaybackToLocal}
     * was previously called that stream will stop receiving volume changes for
     * this session.
     * <p>
     * On platforms earlier than {@link android.os.Build.VERSION_CODES#LOLLIPOP}
     * this will only allow an app to handle volume commands sent directly to
     * the session by a {@link MediaControllerCompat}. System routing of volume
     * keys will not use the volume provider.
     *
     * @param volumeProvider The provider that will handle volume changes. May
     *            not be null.
     */
    public void setPlaybackToRemote(VolumeProviderCompat volumeProvider) {
        if (volumeProvider == null) {
            throw new IllegalArgumentException("volumeProvider may not be null!");
        }
        mImpl.setPlaybackToRemote(volumeProvider);
    }

    /**
     * Set if this session is currently active and ready to receive commands. If
     * set to false your session's controller may not be discoverable. You must
     * set the session to active before it can start receiving media button
     * events or transport commands.
     * <p>
     * On platforms earlier than
     * {@link android.os.Build.VERSION_CODES#LOLLIPOP},
     * a media button event receiver should be set via the constructor to
     * receive media button events.
     *
     * @param active Whether this session is active or not.
     */
    public void setActive(boolean active) {
        mImpl.setActive(active);
        for (OnActiveChangeListener listener : mActiveListeners) {
            listener.onActiveChanged();
        }
    }

    /**
     * Get the current active state of this session.
     *
     * @return True if the session is active, false otherwise.
     */
    public boolean isActive() {
        return mImpl.isActive();
    }

    /**
     * Send a proprietary event to all MediaControllers listening to this
     * Session. It's up to the Controller/Session owner to determine the meaning
     * of any events.
     *
     * @param event The name of the event to send
     * @param extras Any extras included with the event
     */
    public void sendSessionEvent(String event, Bundle extras) {
        if (TextUtils.isEmpty(event)) {
            throw new IllegalArgumentException("event cannot be null or empty");
        }
        mImpl.sendSessionEvent(event, extras);
    }

    /**
     * This must be called when an app has finished performing playback. If
     * playback is expected to start again shortly the session can be left open,
     * but it must be released if your activity or service is being destroyed.
     */
    public void release() {
        mImpl.release();
    }

    /**
     * Retrieve a token object that can be used by apps to create a
     * {@link MediaControllerCompat} for interacting with this session. The
     * owner of the session is responsible for deciding how to distribute these
     * tokens.
     * <p>
     * On platform versions before
     * {@link android.os.Build.VERSION_CODES#LOLLIPOP} this token may only be
     * used within your app as there is no way to guarantee other apps are using
     * the same version of the support library.
     *
     * @return A token that can be used to create a media controller for this
     *         session.
     */
    public Token getSessionToken() {
        return mImpl.getSessionToken();
    }

    /**
     * Get a controller for this session. This is a convenience method to avoid
     * having to cache your own controller in process.
     *
     * @return A controller for this session.
     */
    public MediaControllerCompat getController() {
        return mController;
    }

    /**
     * Update the current playback state.
     *
     * @param state The current state of playback
     */
    public void setPlaybackState(PlaybackStateCompat state) {
        mImpl.setPlaybackState(state);
    }

    /**
     * Update the current metadata. New metadata can be created using
     * {@link android.support.v4.media.MediaMetadataCompat.Builder}. This operation may take time
     * proportional to the size of the bitmap to replace large bitmaps with a scaled down copy.
     *
     * @param metadata The new metadata
     * @see android.support.v4.media.MediaMetadataCompat.Builder#putBitmap
     */
    public void setMetadata(MediaMetadataCompat metadata) {
        mImpl.setMetadata(metadata);
    }

    /**
     * Update the list of items in the play queue. It is an ordered list and
     * should contain the current item, and previous or upcoming items if they
     * exist. Specify null if there is no current play queue.
     * <p>
     * The queue should be of reasonable size. If the play queue is unbounded
     * within your app, it is better to send a reasonable amount in a sliding
     * window instead.
     *
     * @param queue A list of items in the play queue.
     */
    public void setQueue(List<QueueItem> queue) {
        mImpl.setQueue(queue);
    }

    /**
     * Set the title of the play queue. The UI should display this title along
     * with the play queue itself. e.g. "Play Queue", "Now Playing", or an album
     * name.
     *
     * @param title The title of the play queue.
     */
    public void setQueueTitle(CharSequence title) {
        mImpl.setQueueTitle(title);
    }

    /**
     * Set the style of rating used by this session. Apps trying to set the
     * rating should use this style. Must be one of the following:
     * <ul>
     * <li>{@link RatingCompat#RATING_NONE}</li>
     * <li>{@link RatingCompat#RATING_3_STARS}</li>
     * <li>{@link RatingCompat#RATING_4_STARS}</li>
     * <li>{@link RatingCompat#RATING_5_STARS}</li>
     * <li>{@link RatingCompat#RATING_HEART}</li>
     * <li>{@link RatingCompat#RATING_PERCENTAGE}</li>
     * <li>{@link RatingCompat#RATING_THUMB_UP_DOWN}</li>
     * </ul>
     */
    public void setRatingType(@RatingCompat.Style int type) {
        mImpl.setRatingType(type);
    }

    /**
     * Set the repeat mode for this session.
     * <p>
     * Note that if this method is not called before, {@link MediaControllerCompat#getRepeatMode}
     * will return {@link PlaybackStateCompat#REPEAT_MODE_NONE}.
     *
     * @param repeatMode The repeat mode. Must be one of the followings:
     *            {@link PlaybackStateCompat#REPEAT_MODE_NONE},
     *            {@link PlaybackStateCompat#REPEAT_MODE_ONE},
     *            {@link PlaybackStateCompat#REPEAT_MODE_ALL}
     */
    public void setRepeatMode(@PlaybackStateCompat.RepeatMode int repeatMode) {
        mImpl.setRepeatMode(repeatMode);
    }

    /**
     * Set the shuffle mode for this session.
     * <p>
     * Note that if this method is not called before,
     * {@link MediaControllerCompat#isShuffleModeEnabled} will return {@code false}.
     *
     * @param enabled {@code true} to enable the shuffle mode, {@code false} to disable.
     */
    public void setShuffleModeEnabled(boolean enabled) {
        mImpl.setShuffleModeEnabled(enabled);
    }

    /**
     * Set some extras that can be associated with the
     * {@link MediaSessionCompat}. No assumptions should be made as to how a
     * {@link MediaControllerCompat} will handle these extras. Keys should be
     * fully qualified (e.g. com.example.MY_EXTRA) to avoid conflicts.
     *
     * @param extras The extras associated with the session.
     */
    public void setExtras(Bundle extras) {
        mImpl.setExtras(extras);
    }

    /**
     * Gets the underlying framework {@link android.media.session.MediaSession}
     * object.
     * <p>
     * This method is only supported on API 21+.
     * </p>
     *
     * @return The underlying {@link android.media.session.MediaSession} object,
     *         or null if none.
     */
    public Object getMediaSession() {
        return mImpl.getMediaSession();
    }

    /**
     * Gets the underlying framework {@link android.media.RemoteControlClient}
     * object.
     * <p>
     * This method is only supported on APIs 14-20. On API 21+
     * {@link #getMediaSession()} should be used instead.
     *
     * @return The underlying {@link android.media.RemoteControlClient} object,
     *         or null if none.
     */
    public Object getRemoteControlClient() {
        return mImpl.getRemoteControlClient();
    }

    /**
     * Returns the name of the package that sent the last media button, transport control, or
     * command from controllers and the system. This is only valid while in a request callback, such
     * as {@link Callback#onPlay}. This method is not available and returns null on pre-N devices.
     *
     * @hide
     */
    @RestrictTo(LIBRARY_GROUP)
    public String getCallingPackage() {
        return mImpl.getCallingPackage();
    }

    /**
     * Adds a listener to be notified when the active status of this session
     * changes. This is primarily used by the support library and should not be
     * needed by apps.
     *
     * @param listener The listener to add.
     */
    public void addOnActiveChangeListener(OnActiveChangeListener listener) {
        if (listener == null) {
            throw new IllegalArgumentException("Listener may not be null");
        }
        mActiveListeners.add(listener);
    }

    /**
     * Stops the listener from being notified when the active status of this
     * session changes.
     *
     * @param listener The listener to remove.
     */
    public void removeOnActiveChangeListener(OnActiveChangeListener listener) {
        if (listener == null) {
            throw new IllegalArgumentException("Listener may not be null");
        }
        mActiveListeners.remove(listener);
    }

    /**
     * Creates an instance from a framework {@link android.media.session.MediaSession} object.
     * <p>
     * This method is only supported on API 21+. On API 20 and below, it returns null.
     * </p>
     *
     * @param context The context to use to create the session.
     * @param mediaSession A {@link android.media.session.MediaSession} object.
     * @return An equivalent {@link MediaSessionCompat} object, or null if none.
     * @deprecated Use {@link #fromMediaSession(Context, Object)} instead.
     */
    @Deprecated
    public static MediaSessionCompat obtain(Context context, Object mediaSession) {
        return fromMediaSession(context, mediaSession);
    }

    /**
     * Creates an instance from a framework {@link android.media.session.MediaSession} object.
     * <p>
     * This method is only supported on API 21+. On API 20 and below, it returns null.
     * </p>
     *
     * @param context The context to use to create the session.
     * @param mediaSession A {@link android.media.session.MediaSession} object.
     * @return An equivalent {@link MediaSessionCompat} object, or null if none.
     */
    public static MediaSessionCompat fromMediaSession(Context context, Object mediaSession) {
        if (context == null || mediaSession == null || Build.VERSION.SDK_INT < 21) {
            return null;
        }
        return new MediaSessionCompat(context, new MediaSessionImplApi21(mediaSession));
    }

    /**
     * Receives transport controls, media buttons, and commands from controllers
     * and the system. The callback may be set using {@link #setCallback}.
     */
    public abstract static class Callback {
        final Object mCallbackObj;
        WeakReference<MediaSessionImpl> mSessionImpl;

        public Callback() {
            if (android.os.Build.VERSION.SDK_INT >= 26) {
                mCallbackObj = MediaSessionCompatApi26.createCallback(new StubApi26());
            } else if (android.os.Build.VERSION.SDK_INT >= 24) {
                mCallbackObj = MediaSessionCompatApi24.createCallback(new StubApi24());
            } else if (android.os.Build.VERSION.SDK_INT >= 23) {
                mCallbackObj = MediaSessionCompatApi23.createCallback(new StubApi23());
            } else if (android.os.Build.VERSION.SDK_INT >= 21) {
                mCallbackObj = MediaSessionCompatApi21.createCallback(new StubApi21());
            } else {
                mCallbackObj = null;
            }
        }

        /**
         * Called when a controller has sent a custom command to this session.
         * The owner of the session may handle custom commands but is not
         * required to.
         *
         * @param command The command name.
         * @param extras Optional parameters for the command, may be null.
         * @param cb A result receiver to which a result may be sent by the command, may be null.
         */
        public void onCommand(String command, Bundle extras, ResultReceiver cb) {
        }

        /**
         * Override to handle media button events.
         *
         * @param mediaButtonEvent The media button event intent.
         * @return True if the event was handled, false otherwise.
         */
        public boolean onMediaButtonEvent(Intent mediaButtonEvent) {
            return false;
        }

        /**
         * Override to handle requests to prepare playback. During the preparation, a session
         * should not hold audio focus in order to allow other session play seamlessly.
         * The state of playback should be updated to {@link PlaybackStateCompat#STATE_PAUSED}
         * after the preparation is done.
         */
        public void onPrepare() {
        }

        /**
         * Override to handle requests to prepare for playing a specific mediaId that was provided
         * by your app. During the preparation, a session should not hold audio focus in order to
         * allow other session play seamlessly. The state of playback should be updated to
         * {@link PlaybackStateCompat#STATE_PAUSED} after the preparation is done. The playback
         * of the prepared content should start in the implementation of {@link #onPlay}. Override
         * {@link #onPlayFromMediaId} to handle requests for starting playback without preparation.
         */
        public void onPrepareFromMediaId(String mediaId, Bundle extras) {
        }

        /**
         * Override to handle requests to prepare playback from a search query. An
         * empty query indicates that the app may prepare any music. The
         * implementation should attempt to make a smart choice about what to
         * play. During the preparation, a session should not hold audio focus in order to allow
         * other session play seamlessly. The state of playback should be updated to
         * {@link PlaybackStateCompat#STATE_PAUSED} after the preparation is done.
         * The playback of the prepared content should start in the implementation of
         * {@link #onPlay}. Override {@link #onPlayFromSearch} to handle requests for
         * starting playback without preparation.
         */
        public void onPrepareFromSearch(String query, Bundle extras) {
        }

        /**
         * Override to handle requests to prepare a specific media item represented by a URI.
         * During the preparation, a session should not hold audio focus in order to allow other
         * session play seamlessly. The state of playback should be updated to
         * {@link PlaybackStateCompat#STATE_PAUSED} after the preparation is done. The playback of
         * the prepared content should start in the implementation of {@link #onPlay}. Override
         * {@link #onPlayFromUri} to handle requests for starting playback without preparation.
         */
        public void onPrepareFromUri(Uri uri, Bundle extras) {
        }

        /**
         * Override to handle requests to begin playback.
         */
        public void onPlay() {
        }

        /**
         * Override to handle requests to play a specific mediaId that was
         * provided by your app.
         */
        public void onPlayFromMediaId(String mediaId, Bundle extras) {
        }

        /**
         * Override to handle requests to begin playback from a search query. An
         * empty query indicates that the app may play any music. The
         * implementation should attempt to make a smart choice about what to
         * play.
         */
        public void onPlayFromSearch(String query, Bundle extras) {
        }

        /**
         * Override to handle requests to play a specific media item represented by a URI.
         */
        public void onPlayFromUri(Uri uri, Bundle extras) {
        }

        /**
         * Override to handle requests to play an item with a given id from the
         * play queue.
         */
        public void onSkipToQueueItem(long id) {
        }

        /**
         * Override to handle requests to pause playback.
         */
        public void onPause() {
        }

        /**
         * Override to handle requests to skip to the next media item.
         */
        public void onSkipToNext() {
        }

        /**
         * Override to handle requests to skip to the previous media item.
         */
        public void onSkipToPrevious() {
        }

        /**
         * Override to handle requests to fast forward.
         */
        public void onFastForward() {
        }

        /**
         * Override to handle requests to rewind.
         */
        public void onRewind() {
        }

        /**
         * Override to handle requests to stop playback.
         */
        public void onStop() {
        }

        /**
         * Override to handle requests to seek to a specific position in ms.
         *
         * @param pos New position to move to, in milliseconds.
         */
        public void onSeekTo(long pos) {
        }

        /**
         * Override to handle the item being rated.
         *
         * @param rating
         */
        public void onSetRating(RatingCompat rating) {
        }

        /**
         * Override to handle the setting of the repeat mode.
         * <p>
         * You should call {@link #setRepeatMode} before end of this method in order to notify
         * the change to the {@link MediaControllerCompat}, or
         * {@link MediaControllerCompat#getRepeatMode} could return an invalid value.
         *
         * @param repeatMode The repeat mode which is one of followings:
         *            {@link PlaybackStateCompat#REPEAT_MODE_NONE},
         *            {@link PlaybackStateCompat#REPEAT_MODE_ONE},
         *            {@link PlaybackStateCompat#REPEAT_MODE_ALL}
         */
        public void onSetRepeatMode(@PlaybackStateCompat.RepeatMode int repeatMode) {
        }

        /**
         * Override to handle the setting of the shuffle mode.
         * <p>
         * You should call {@link #setShuffleModeEnabled} before the end of this method in order to
         * notify the change to the {@link MediaControllerCompat}, or
         * {@link MediaControllerCompat#isShuffleModeEnabled} could return an invalid value.
         *
         * @param enabled true when the shuffle mode is enabled, false otherwise.
         */
        public void onSetShuffleModeEnabled(boolean enabled) {
        }

        /**
         * Called when a {@link MediaControllerCompat} wants a
         * {@link PlaybackStateCompat.CustomAction} to be performed.
         *
         * @param action The action that was originally sent in the
         *            {@link PlaybackStateCompat.CustomAction}.
         * @param extras Optional extras specified by the
         *            {@link MediaControllerCompat}.
         */
        public void onCustomAction(String action, Bundle extras) {
        }

        private class StubApi21 implements MediaSessionCompatApi21.Callback {

            StubApi21() {
            }

            @Override
            public void onCommand(String command, Bundle extras, ResultReceiver cb) {
                if (command.equals(MediaControllerCompat.COMMAND_GET_EXTRA_BINDER)) {
                    MediaSessionImplApi21 impl = (MediaSessionImplApi21) mSessionImpl.get();
                    if (impl != null) {
                        Bundle result = new Bundle();
                        BundleCompat.putBinder(result, EXTRA_BINDER, impl.getExtraSessionBinder());
                        cb.send(0, result);
                    }
                } else {
                    Callback.this.onCommand(command, extras, cb);
                }
            }

            @Override
            public boolean onMediaButtonEvent(Intent mediaButtonIntent) {
                return Callback.this.onMediaButtonEvent(mediaButtonIntent);
            }

            @Override
            public void onPlay() {
                Callback.this.onPlay();
            }

            @Override
            public void onPlayFromMediaId(String mediaId, Bundle extras) {
                Callback.this.onPlayFromMediaId(mediaId, extras);
            }

            @Override
            public void onPlayFromSearch(String search, Bundle extras) {
                Callback.this.onPlayFromSearch(search, extras);
            }

            @Override
            public void onSkipToQueueItem(long id) {
                Callback.this.onSkipToQueueItem(id);
            }

            @Override
            public void onPause() {
                Callback.this.onPause();
            }

            @Override
            public void onSkipToNext() {
                Callback.this.onSkipToNext();
            }

            @Override
            public void onSkipToPrevious() {
                Callback.this.onSkipToPrevious();
            }

            @Override
            public void onFastForward() {
                Callback.this.onFastForward();
            }

            @Override
            public void onRewind() {
                Callback.this.onRewind();
            }

            @Override
            public void onStop() {
                Callback.this.onStop();
            }

            @Override
            public void onSeekTo(long pos) {
                Callback.this.onSeekTo(pos);
            }

            @Override
            public void onSetRating(Object ratingObj) {
                Callback.this.onSetRating(RatingCompat.fromRating(ratingObj));
            }

            @Override
            public void onCustomAction(String action, Bundle extras) {
                if (action.equals(ACTION_PLAY_FROM_URI)) {
                    Uri uri = extras.getParcelable(ACTION_ARGUMENT_URI);
                    Bundle bundle = extras.getParcelable(ACTION_ARGUMENT_EXTRAS);
                    Callback.this.onPlayFromUri(uri, bundle);
                } else if (action.equals(ACTION_PREPARE)) {
                    Callback.this.onPrepare();
                } else if (action.equals(ACTION_PREPARE_FROM_MEDIA_ID)) {
                    String mediaId = extras.getString(ACTION_ARGUMENT_MEDIA_ID);
                    Bundle bundle = extras.getBundle(ACTION_ARGUMENT_EXTRAS);
                    Callback.this.onPrepareFromMediaId(mediaId, bundle);
                } else if (action.equals(ACTION_PREPARE_FROM_SEARCH)) {
                    String query = extras.getString(ACTION_ARGUMENT_QUERY);
                    Bundle bundle = extras.getBundle(ACTION_ARGUMENT_EXTRAS);
                    Callback.this.onPrepareFromSearch(query, bundle);
                } else if (action.equals(ACTION_PREPARE_FROM_URI)) {
                    Uri uri = extras.getParcelable(ACTION_ARGUMENT_URI);
                    Bundle bundle = extras.getBundle(ACTION_ARGUMENT_EXTRAS);
                    Callback.this.onPrepareFromUri(uri, bundle);
                } else if (action.equals(ACTION_SET_REPEAT_MODE)) {
                    int repeatMode = extras.getInt(ACTION_ARGUMENT_REPEAT_MODE);
                    Callback.this.onSetRepeatMode(repeatMode);
                } else if (action.equals(ACTION_SET_SHUFFLE_MODE_ENABLED)) {
                    boolean enabled = extras.getBoolean(ACTION_ARGUMENT_SHUFFLE_MODE_ENABLED);
                    Callback.this.onSetShuffleModeEnabled(enabled);
                } else {
                    Callback.this.onCustomAction(action, extras);
                }
            }
        }

        private class StubApi23 extends StubApi21 implements MediaSessionCompatApi23.Callback {

            StubApi23() {
            }

            @Override
            public void onPlayFromUri(Uri uri, Bundle extras) {
                Callback.this.onPlayFromUri(uri, extras);
            }
        }

        private class StubApi24 extends StubApi23 implements MediaSessionCompatApi24.Callback {

            StubApi24() {
            }

            @Override
            public void onPrepare() {
                Callback.this.onPrepare();
            }

            @Override
            public void onPrepareFromMediaId(String mediaId, Bundle extras) {
                Callback.this.onPrepareFromMediaId(mediaId, extras);
            }

            @Override
            public void onPrepareFromSearch(String query, Bundle extras) {
                Callback.this.onPrepareFromSearch(query, extras);
            }

            @Override
            public void onPrepareFromUri(Uri uri, Bundle extras) {
                Callback.this.onPrepareFromUri(uri, extras);
            }
        }

        private class StubApi26 extends StubApi24 implements MediaSessionCompatApi26.Callback {
            @Override
            public void onSetRepeatMode(int repeatMode) {
                Callback.this.onSetRepeatMode(repeatMode);
            }

            @Override
            public void onSetShuffleModeEnabled(boolean enabled) {
                Callback.this.onSetShuffleModeEnabled(enabled);
            }
        }
    }

    /**
     * Represents an ongoing session. This may be passed to apps by the session
     * owner to allow them to create a {@link MediaControllerCompat} to communicate with
     * the session.
     */
    public static final class Token implements Parcelable {
        private final Object mInner;

        Token(Object inner) {
            mInner = inner;
        }

        /**
         * Creates a compat Token from a framework
         * {@link android.media.session.MediaSession.Token} object.
         * <p>
         * This method is only supported on
         * {@link android.os.Build.VERSION_CODES#LOLLIPOP} and later.
         * </p>
         *
         * @param token The framework token object.
         * @return A compat Token for use with {@link MediaControllerCompat}.
         */
        public static Token fromToken(Object token) {
            if (token == null || android.os.Build.VERSION.SDK_INT < 21) {
                return null;
            }
            return new Token(MediaSessionCompatApi21.verifyToken(token));
        }

        @Override
        public int describeContents() {
            return 0;
        }

        @Override
        public void writeToParcel(Parcel dest, int flags) {
            if (android.os.Build.VERSION.SDK_INT >= 21) {
                dest.writeParcelable((Parcelable) mInner, flags);
            } else {
                dest.writeStrongBinder((IBinder) mInner);
            }
        }

        @Override
        public int hashCode() {
            if (mInner == null) {
                return 0;
            }
            return mInner.hashCode();
        }

        @Override
        public boolean equals(Object obj) {
            if (this == obj) {
                return true;
            }
            if (!(obj instanceof Token)) {
                return false;
            }

            Token other = (Token) obj;
            if (mInner == null) {
                return other.mInner == null;
            }
            if (other.mInner == null) {
                return false;
            }
            return mInner.equals(other.mInner);
        }

        /**
         * Gets the underlying framework {@link android.media.session.MediaSession.Token} object.
         * <p>
         * This method is only supported on API 21+.
         * </p>
         *
         * @return The underlying {@link android.media.session.MediaSession.Token} object,
         * or null if none.
         */
        public Object getToken() {
            return mInner;
        }

        public static final Parcelable.Creator<Token> CREATOR
                = new Parcelable.Creator<Token>() {
            @Override
            public Token createFromParcel(Parcel in) {
                Object inner;
                if (android.os.Build.VERSION.SDK_INT >= 21) {
                    inner = in.readParcelable(null);
                } else {
                    inner = in.readStrongBinder();
                }
                return new Token(inner);
            }

            @Override
            public Token[] newArray(int size) {
                return new Token[size];
            }
        };
    }

    /**
     * A single item that is part of the play queue. It contains a description
     * of the item and its id in the queue.
     */
    public static final class QueueItem implements Parcelable {
        /**
         * This id is reserved. No items can be explicitly assigned this id.
         */
        public static final int UNKNOWN_ID = -1;

        private final MediaDescriptionCompat mDescription;
        private final long mId;

        private Object mItem;

        /**
         * Create a new {@link MediaSessionCompat.QueueItem}.
         *
         * @param description The {@link MediaDescriptionCompat} for this item.
         * @param id An identifier for this item. It must be unique within the
         *            play queue and cannot be {@link #UNKNOWN_ID}.
         */
        public QueueItem(MediaDescriptionCompat description, long id) {
            this(null, description, id);
        }

        private QueueItem(Object queueItem, MediaDescriptionCompat description, long id) {
            if (description == null) {
                throw new IllegalArgumentException("Description cannot be null.");
            }
            if (id == UNKNOWN_ID) {
                throw new IllegalArgumentException("Id cannot be QueueItem.UNKNOWN_ID");
            }
            mDescription = description;
            mId = id;
            mItem = queueItem;
        }

        QueueItem(Parcel in) {
            mDescription = MediaDescriptionCompat.CREATOR.createFromParcel(in);
            mId = in.readLong();
        }

        /**
         * Get the description for this item.
         */
        public MediaDescriptionCompat getDescription() {
            return mDescription;
        }

        /**
         * Get the queue id for this item.
         */
        public long getQueueId() {
            return mId;
        }

        @Override
        public void writeToParcel(Parcel dest, int flags) {
            mDescription.writeToParcel(dest, flags);
            dest.writeLong(mId);
        }

        @Override
        public int describeContents() {
            return 0;
        }

        /**
         * Get the underlying
         * {@link android.media.session.MediaSession.QueueItem}.
         * <p>
         * On builds before {@link android.os.Build.VERSION_CODES#LOLLIPOP} null
         * is returned.
         *
         * @return The underlying
         *         {@link android.media.session.MediaSession.QueueItem} or null.
         */
        public Object getQueueItem() {
            if (mItem != null || android.os.Build.VERSION.SDK_INT < 21) {
                return mItem;
            }
            mItem = MediaSessionCompatApi21.QueueItem.createItem(mDescription.getMediaDescription(),
                    mId);
            return mItem;
        }

        /**
         * Creates an instance from a framework {@link android.media.session.MediaSession.QueueItem}
         * object.
         * <p>
         * This method is only supported on API 21+. On API 20 and below, it returns null.
         * </p>
         *
         * @param queueItem A {@link android.media.session.MediaSession.QueueItem} object.
         * @return An equivalent {@link QueueItem} object, or null if none.
         * @deprecated Use {@link #fromQueueItem(Object)} instead.
         */
        @Deprecated
        public static QueueItem obtain(Object queueItem) {
            return fromQueueItem(queueItem);
        }

        /**
         * Creates an instance from a framework {@link android.media.session.MediaSession.QueueItem}
         * object.
         * <p>
         * This method is only supported on API 21+. On API 20 and below, it returns null.
         * </p>
         *
         * @param queueItem A {@link android.media.session.MediaSession.QueueItem} object.
         * @return An equivalent {@link QueueItem} object, or null if none.
         */
        public static QueueItem fromQueueItem(Object queueItem) {
            if (queueItem == null || Build.VERSION.SDK_INT < 21) {
                return null;
            }
            Object descriptionObj = MediaSessionCompatApi21.QueueItem.getDescription(queueItem);
            MediaDescriptionCompat description = MediaDescriptionCompat.fromMediaDescription(
                    descriptionObj);
            long id = MediaSessionCompatApi21.QueueItem.getQueueId(queueItem);
            return new QueueItem(queueItem, description, id);
        }

        /**
         * Creates a list of {@link QueueItem} objects from a framework
         * {@link android.media.session.MediaSession.QueueItem} object list.
         * <p>
         * This method is only supported on API 21+. On API 20 and below, it returns null.
         * </p>
         *
         * @param itemList A list of {@link android.media.session.MediaSession.QueueItem} objects.
         * @return An equivalent list of {@link QueueItem} objects, or null if none.
         */
        public static List<QueueItem> fromQueueItemList(List<?> itemList) {
            if (itemList == null || Build.VERSION.SDK_INT < 21) {
                return null;
            }
            List<QueueItem> items = new ArrayList<>();
            for (Object itemObj : itemList) {
                items.add(fromQueueItem(itemObj));
            }
            return items;
        }

        public static final Creator<MediaSessionCompat.QueueItem> CREATOR
                = new Creator<MediaSessionCompat.QueueItem>() {

            @Override
            public MediaSessionCompat.QueueItem createFromParcel(Parcel p) {
                return new MediaSessionCompat.QueueItem(p);
            }

            @Override
            public MediaSessionCompat.QueueItem[] newArray(int size) {
                return new MediaSessionCompat.QueueItem[size];
            }
        };

        @Override
        public String toString() {
            return "MediaSession.QueueItem {" +
                    "Description=" + mDescription +
                    ", Id=" + mId + " }";
        }
    }

    /**
     * This is a wrapper for {@link ResultReceiver} for sending over aidl
     * interfaces. The framework version was not exposed to aidls until
     * {@link android.os.Build.VERSION_CODES#LOLLIPOP}.
     */
    static final class ResultReceiverWrapper implements Parcelable {
        private ResultReceiver mResultReceiver;

        public ResultReceiverWrapper(ResultReceiver resultReceiver) {
            mResultReceiver = resultReceiver;
        }

        ResultReceiverWrapper(Parcel in) {
            mResultReceiver = ResultReceiver.CREATOR.createFromParcel(in);
        }

        public static final Creator<ResultReceiverWrapper>
                CREATOR = new Creator<ResultReceiverWrapper>() {
            @Override
            public ResultReceiverWrapper createFromParcel(Parcel p) {
                return new ResultReceiverWrapper(p);
            }

            @Override
            public ResultReceiverWrapper[] newArray(int size) {
                return new ResultReceiverWrapper[size];
            }
        };

        @Override
        public int describeContents() {
            return 0;
        }

        @Override
        public void writeToParcel(Parcel dest, int flags) {
            mResultReceiver.writeToParcel(dest, flags);
        }
    }

    public interface OnActiveChangeListener {
        void onActiveChanged();
    }

    interface MediaSessionImpl {
        void setCallback(Callback callback, Handler handler);
        void setFlags(@SessionFlags int flags);
        void setPlaybackToLocal(int stream);
        void setPlaybackToRemote(VolumeProviderCompat volumeProvider);
        void setActive(boolean active);
        boolean isActive();
        void sendSessionEvent(String event, Bundle extras);
        void release();
        Token getSessionToken();
        void setPlaybackState(PlaybackStateCompat state);
        void setMetadata(MediaMetadataCompat metadata);

        void setSessionActivity(PendingIntent pi);

        void setMediaButtonReceiver(PendingIntent mbr);
        void setQueue(List<QueueItem> queue);
        void setQueueTitle(CharSequence title);

        void setRatingType(@RatingCompat.Style int type);
        void setRepeatMode(@PlaybackStateCompat.RepeatMode int repeatMode);
        void setShuffleModeEnabled(boolean enabled);
        void setExtras(Bundle extras);

        Object getMediaSession();

        Object getRemoteControlClient();

        String getCallingPackage();
    }

    static class MediaSessionImplBase implements MediaSessionImpl {
        private final Context mContext;
        private final ComponentName mMediaButtonReceiverComponentName;
        private final PendingIntent mMediaButtonReceiverIntent;
        private final Object mRccObj;
        private final MediaSessionStub mStub;
        private final Token mToken;
        final String mPackageName;
        final String mTag;
        final AudioManager mAudioManager;

        final Object mLock = new Object();
        final RemoteCallbackList<IMediaControllerCallback> mControllerCallbacks
                = new RemoteCallbackList<>();

        private MessageHandler mHandler;
        boolean mDestroyed = false;
        private boolean mIsActive = false;
        private boolean mIsRccRegistered = false;
        private boolean mIsMbrRegistered = false;
        volatile Callback mCallback;

        @SessionFlags int mFlags;

        MediaMetadataCompat mMetadata;
        PlaybackStateCompat mState;
        PendingIntent mSessionActivity;
        List<QueueItem> mQueue;
        CharSequence mQueueTitle;
        @RatingCompat.Style int mRatingType;
        @PlaybackStateCompat.RepeatMode int mRepeatMode;
        boolean mShuffleModeEnabled;
        Bundle mExtras;

        int mVolumeType;
        int mLocalStream;
        VolumeProviderCompat mVolumeProvider;

        private VolumeProviderCompat.Callback mVolumeCallback
                = new VolumeProviderCompat.Callback() {
            @Override
            public void onVolumeChanged(VolumeProviderCompat volumeProvider) {
                if (mVolumeProvider != volumeProvider) {
                    return;
                }
                ParcelableVolumeInfo info = new ParcelableVolumeInfo(mVolumeType, mLocalStream,
                        volumeProvider.getVolumeControl(), volumeProvider.getMaxVolume(),
                        volumeProvider.getCurrentVolume());
                sendVolumeInfoChanged(info);
            }
        };

        public MediaSessionImplBase(Context context, String tag, ComponentName mbrComponent,
                PendingIntent mbrIntent) {
            if (mbrComponent == null) {
                mbrComponent = MediaButtonReceiver.getMediaButtonReceiverComponent(context);
                if (mbrComponent == null) {
                    Log.w(TAG, "Couldn't find a unique registered media button receiver in the "
                            + "given context.");
                }
            }
            if (mbrComponent != null && mbrIntent == null) {
                // construct a PendingIntent for the media button
                Intent mediaButtonIntent = new Intent(Intent.ACTION_MEDIA_BUTTON);
                // the associated intent will be handled by the component being registered
                mediaButtonIntent.setComponent(mbrComponent);
                mbrIntent = PendingIntent.getBroadcast(context,
                        0/* requestCode, ignored */, mediaButtonIntent, 0/* flags */);
            }
            if (mbrComponent == null) {
                throw new IllegalArgumentException(
                        "MediaButtonReceiver component may not be null.");
            }
            mContext = context;
            mPackageName = context.getPackageName();
            mAudioManager = (AudioManager) context.getSystemService(Context.AUDIO_SERVICE);
            mTag = tag;
            mMediaButtonReceiverComponentName = mbrComponent;
            mMediaButtonReceiverIntent = mbrIntent;
            mStub = new MediaSessionStub();
            mToken = new Token(mStub);

            mRatingType = RatingCompat.RATING_NONE;
            mVolumeType = MediaControllerCompat.PlaybackInfo.PLAYBACK_TYPE_LOCAL;
            mLocalStream = AudioManager.STREAM_MUSIC;
            if (android.os.Build.VERSION.SDK_INT >= 14) {
                mRccObj = MediaSessionCompatApi14.createRemoteControlClient(mbrIntent);
            } else {
                mRccObj = null;
            }
        }

        @Override
        public void setCallback(Callback callback, Handler handler) {
            mCallback = callback;
            if (callback == null) {
                // There's nothing to unregister on API < 18 since media buttons
                // all go through the media button receiver
                if (android.os.Build.VERSION.SDK_INT >= 18) {
                    MediaSessionCompatApi18.setOnPlaybackPositionUpdateListener(mRccObj, null);
                }
                if (android.os.Build.VERSION.SDK_INT >= 19) {
                    MediaSessionCompatApi19.setOnMetadataUpdateListener(mRccObj, null);
                }
            } else {
                if (handler == null) {
                    handler = new Handler();
                }
                synchronized (mLock) {
                    mHandler = new MessageHandler(handler.getLooper());
                }
                MediaSessionCompatApi19.Callback cb19 = new MediaSessionCompatApi19.Callback() {
                    @Override
                    public void onSetRating(Object ratingObj) {
                        postToHandler(MessageHandler.MSG_RATE,
                                RatingCompat.fromRating(ratingObj));
                    }

                    @Override
                    public void onSeekTo(long pos) {
                        postToHandler(MessageHandler.MSG_SEEK_TO, pos);
                    }
                };
                if (android.os.Build.VERSION.SDK_INT >= 18) {
                    Object onPositionUpdateObj = MediaSessionCompatApi18
                            .createPlaybackPositionUpdateListener(cb19);
                    MediaSessionCompatApi18.setOnPlaybackPositionUpdateListener(mRccObj,
                            onPositionUpdateObj);
                }
                if (android.os.Build.VERSION.SDK_INT >= 19) {
                    Object onMetadataUpdateObj = MediaSessionCompatApi19
                            .createMetadataUpdateListener(cb19);
                    MediaSessionCompatApi19.setOnMetadataUpdateListener(mRccObj,
                            onMetadataUpdateObj);
                }
            }
        }

        void postToHandler(int what) {
            postToHandler(what, null);
        }

        void postToHandler(int what, Object obj) {
            postToHandler(what, obj, null);
        }

        void postToHandler(int what, Object obj, Bundle extras) {
            synchronized (mLock) {
                if (mHandler != null) {
                    mHandler.post(what, obj, extras);
                }
            }
        }

        @Override
        public void setFlags(@SessionFlags int flags) {
            synchronized (mLock) {
                mFlags = flags;
            }
            update();
        }

        @Override
        public void setPlaybackToLocal(int stream) {
            if (mVolumeProvider != null) {
                mVolumeProvider.setCallback(null);
            }
            mVolumeType = MediaControllerCompat.PlaybackInfo.PLAYBACK_TYPE_LOCAL;
            ParcelableVolumeInfo info = new ParcelableVolumeInfo(mVolumeType, mLocalStream,
                    VolumeProviderCompat.VOLUME_CONTROL_ABSOLUTE,
                    mAudioManager.getStreamMaxVolume(mLocalStream),
                    mAudioManager.getStreamVolume(mLocalStream));
            sendVolumeInfoChanged(info);
        }

        @Override
        public void setPlaybackToRemote(VolumeProviderCompat volumeProvider) {
            if (volumeProvider == null) {
                throw new IllegalArgumentException("volumeProvider may not be null");
            }
            if (mVolumeProvider != null) {
                mVolumeProvider.setCallback(null);
            }
            mVolumeType = MediaControllerCompat.PlaybackInfo.PLAYBACK_TYPE_REMOTE;
            mVolumeProvider = volumeProvider;
            ParcelableVolumeInfo info = new ParcelableVolumeInfo(mVolumeType, mLocalStream,
                    mVolumeProvider.getVolumeControl(), mVolumeProvider.getMaxVolume(),
                    mVolumeProvider.getCurrentVolume());
            sendVolumeInfoChanged(info);

            volumeProvider.setCallback(mVolumeCallback);
        }

        @Override
        public void setActive(boolean active) {
            if (active == mIsActive) {
                return;
            }
            mIsActive = active;
            if (update()) {
                setMetadata(mMetadata);
                setPlaybackState(mState);
            }
        }

        @Override
        public boolean isActive() {
            return mIsActive;
        }

        @Override
        public void sendSessionEvent(String event, Bundle extras) {
            sendEvent(event, extras);
        }

        @Override
        public void release() {
            mIsActive = false;
            mDestroyed = true;
            update();
            sendSessionDestroyed();
        }

        @Override
        public Token getSessionToken() {
            return mToken;
        }

        @Override
        public void setPlaybackState(PlaybackStateCompat state) {
            synchronized (mLock) {
                mState = state;
            }
            sendState(state);
            if (!mIsActive) {
                // Don't set the state until after the RCC is registered
                return;
            }
            if (state == null) {
                if (android.os.Build.VERSION.SDK_INT >= 14) {
                    MediaSessionCompatApi14.setState(mRccObj, PlaybackStateCompat.STATE_NONE);
                    MediaSessionCompatApi14.setTransportControlFlags(mRccObj, 0);
                }
            } else {
                // Set state
                if (android.os.Build.VERSION.SDK_INT >= 18) {
                    MediaSessionCompatApi18.setState(mRccObj, state.getState(), state.getPosition(),
                            state.getPlaybackSpeed(), state.getLastPositionUpdateTime());
                } else if (android.os.Build.VERSION.SDK_INT >= 14) {
                    MediaSessionCompatApi14.setState(mRccObj, state.getState());
                }

                // Set transport control flags
                if (android.os.Build.VERSION.SDK_INT >= 19) {
                    MediaSessionCompatApi19.setTransportControlFlags(mRccObj, state.getActions());
                } else if (android.os.Build.VERSION.SDK_INT >= 18) {
                    MediaSessionCompatApi18.setTransportControlFlags(mRccObj, state.getActions());
                } else if (android.os.Build.VERSION.SDK_INT >= 14) {
                    MediaSessionCompatApi14.setTransportControlFlags(mRccObj, state.getActions());
                }
            }
        }

        @Override
        public void setMetadata(MediaMetadataCompat metadata) {
            if (metadata != null) {
                // Clones the given {@link MediaMetadataCompat}, deep-copying bitmaps in the
                // metadata if necessary. Bitmaps can be scaled down if they are large.
                metadata = new MediaMetadataCompat.Builder(metadata, sMaxBitmapSize).build();
            }

            synchronized (mLock) {
                mMetadata = metadata;
            }
            sendMetadata(metadata);
            if (!mIsActive) {
                // Don't set metadata until after the rcc has been registered
                return;
            }
            if (android.os.Build.VERSION.SDK_INT >= 19) {
                MediaSessionCompatApi19.setMetadata(mRccObj,
                        metadata == null ? null : metadata.getBundle(),
                        mState == null ? 0 : mState.getActions());
            } else if (android.os.Build.VERSION.SDK_INT >= 14) {
                MediaSessionCompatApi14.setMetadata(mRccObj,
                        metadata == null ? null : metadata.getBundle());
            }
        }

        @Override
        public void setSessionActivity(PendingIntent pi) {
            synchronized (mLock) {
                mSessionActivity = pi;
            }
        }

        @Override
        public void setMediaButtonReceiver(PendingIntent mbr) {
            // Do nothing, changing this is not supported before API 21.
        }

        @Override
        public void setQueue(List<QueueItem> queue) {
            mQueue = queue;
            sendQueue(queue);
        }

        @Override
        public void setQueueTitle(CharSequence title) {
            mQueueTitle = title;
            sendQueueTitle(title);
        }

        @Override
        public Object getMediaSession() {
            return null;
        }

        @Override
        public Object getRemoteControlClient() {
            return mRccObj;
        }

        @Override
        public String getCallingPackage() {
            return null;
        }

        @Override
        public void setRatingType(@RatingCompat.Style int type) {
            mRatingType = type;
        }

        @Override
        public void setRepeatMode(@PlaybackStateCompat.RepeatMode int repeatMode) {
            if (mRepeatMode != repeatMode) {
                mRepeatMode = repeatMode;
                sendRepeatMode(repeatMode);
            }
        }

        @Override
        public void setShuffleModeEnabled(boolean enabled) {
            if (mShuffleModeEnabled != enabled) {
                mShuffleModeEnabled = enabled;
                sendShuffleModeEnabled(enabled);
            }
        }

        @Override
        public void setExtras(Bundle extras) {
            mExtras = extras;
            sendExtras(extras);
        }

        // Registers/unregisters the RCC and MediaButtonEventReceiver as needed.
        private boolean update() {
            boolean registeredRcc = false;
            if (mIsActive) {
                // Register a MBR if it's supported, unregister it
                // if support was removed.
                if (!mIsMbrRegistered && (mFlags & FLAG_HANDLES_MEDIA_BUTTONS) != 0) {
                    if (android.os.Build.VERSION.SDK_INT >= 18) {
                        MediaSessionCompatApi18.registerMediaButtonEventReceiver(mContext,
                                mMediaButtonReceiverIntent,
                                mMediaButtonReceiverComponentName);
                    } else {
                        AudioManager am = (AudioManager) mContext.getSystemService(
                                Context.AUDIO_SERVICE);
                        am.registerMediaButtonEventReceiver(mMediaButtonReceiverComponentName);
                    }
                    mIsMbrRegistered = true;
                } else if (mIsMbrRegistered && (mFlags & FLAG_HANDLES_MEDIA_BUTTONS) == 0) {
                    if (android.os.Build.VERSION.SDK_INT >= 18) {
                        MediaSessionCompatApi18.unregisterMediaButtonEventReceiver(mContext,
                                mMediaButtonReceiverIntent,
                                mMediaButtonReceiverComponentName);
                    } else {
                        AudioManager am = (AudioManager) mContext.getSystemService(
                                Context.AUDIO_SERVICE);
                        am.unregisterMediaButtonEventReceiver(mMediaButtonReceiverComponentName);
                    }
                    mIsMbrRegistered = false;
                }
                // On API 14+ register a RCC if it's supported, unregister it if
                // not.
                if (android.os.Build.VERSION.SDK_INT >= 14) {
                    if (!mIsRccRegistered && (mFlags & FLAG_HANDLES_TRANSPORT_CONTROLS) != 0) {
                        MediaSessionCompatApi14.registerRemoteControlClient(mContext, mRccObj);
                        mIsRccRegistered = true;
                        registeredRcc = true;
                    } else if (mIsRccRegistered
                            && (mFlags & FLAG_HANDLES_TRANSPORT_CONTROLS) == 0) {
                        // RCC keeps the state while the system resets its state internally when
                        // we register RCC. Reset the state so that the states in RCC and the system
                        // are in sync when we re-register the RCC.
                        MediaSessionCompatApi14.setState(mRccObj, PlaybackStateCompat.STATE_NONE);
                        MediaSessionCompatApi14.unregisterRemoteControlClient(mContext, mRccObj);
                        mIsRccRegistered = false;
                    }
                }
            } else {
                // When inactive remove any registered components.
                if (mIsMbrRegistered) {
                    if (android.os.Build.VERSION.SDK_INT >= 18) {
                        MediaSessionCompatApi18.unregisterMediaButtonEventReceiver(mContext,
                                mMediaButtonReceiverIntent, mMediaButtonReceiverComponentName);
                    } else {
                        AudioManager am = (AudioManager) mContext.getSystemService(
                                Context.AUDIO_SERVICE);
                        am.unregisterMediaButtonEventReceiver(mMediaButtonReceiverComponentName);
                    }
                    mIsMbrRegistered = false;
                }
                if (mIsRccRegistered) {
                    // RCC keeps the state while the system resets its state internally when
                    // we register RCC. Reset the state so that the states in RCC and the system
                    // are in sync when we re-register the RCC.
                    MediaSessionCompatApi14.setState(mRccObj, PlaybackStateCompat.STATE_NONE);
                    MediaSessionCompatApi14.unregisterRemoteControlClient(mContext, mRccObj);
                    mIsRccRegistered = false;
                }
            }
            return registeredRcc;
        }

        void adjustVolume(int direction, int flags) {
            if (mVolumeType == MediaControllerCompat.PlaybackInfo.PLAYBACK_TYPE_REMOTE) {
                if (mVolumeProvider != null) {
                    mVolumeProvider.onAdjustVolume(direction);
                }
            } else {
                mAudioManager.adjustStreamVolume(mLocalStream, direction, flags);
            }
        }

        void setVolumeTo(int value, int flags) {
            if (mVolumeType == MediaControllerCompat.PlaybackInfo.PLAYBACK_TYPE_REMOTE) {
                if (mVolumeProvider != null) {
                    mVolumeProvider.onSetVolumeTo(value);
                }
            } else {
                mAudioManager.setStreamVolume(mLocalStream, value, flags);
            }
        }

        PlaybackStateCompat getStateWithUpdatedPosition() {
            PlaybackStateCompat state;
            long duration = -1;
            synchronized (mLock) {
                state = mState;
                if (mMetadata != null
                        && mMetadata.containsKey(MediaMetadataCompat.METADATA_KEY_DURATION)) {
                    duration = mMetadata.getLong(MediaMetadataCompat.METADATA_KEY_DURATION);
                }
            }

            PlaybackStateCompat result = null;
            if (state != null) {
                if (state.getState() == PlaybackStateCompat.STATE_PLAYING
                        || state.getState() == PlaybackStateCompat.STATE_FAST_FORWARDING
                        || state.getState() == PlaybackStateCompat.STATE_REWINDING) {
                    long updateTime = state.getLastPositionUpdateTime();
                    long currentTime = SystemClock.elapsedRealtime();
                    if (updateTime > 0) {
                        long position = (long) (state.getPlaybackSpeed()
                                * (currentTime - updateTime)) + state.getPosition();
                        if (duration >= 0 && position > duration) {
                            position = duration;
                        } else if (position < 0) {
                            position = 0;
                        }
                        PlaybackStateCompat.Builder builder = new PlaybackStateCompat.Builder(
                                state);
                        builder.setState(state.getState(), position, state.getPlaybackSpeed(),
                                currentTime);
                        result = builder.build();
                    }
                }
            }
            return result == null ? state : result;
        }

        void sendVolumeInfoChanged(ParcelableVolumeInfo info) {
            int size = mControllerCallbacks.beginBroadcast();
            for (int i = size - 1; i >= 0; i--) {
                IMediaControllerCallback cb = mControllerCallbacks.getBroadcastItem(i);
                try {
                    cb.onVolumeInfoChanged(info);
                } catch (RemoteException e) {
                }
            }
            mControllerCallbacks.finishBroadcast();
        }

        private void sendSessionDestroyed() {
            int size = mControllerCallbacks.beginBroadcast();
            for (int i = size - 1; i >= 0; i--) {
                IMediaControllerCallback cb = mControllerCallbacks.getBroadcastItem(i);
                try {
                    cb.onSessionDestroyed();
                } catch (RemoteException e) {
                }
            }
            mControllerCallbacks.finishBroadcast();
            mControllerCallbacks.kill();
        }

        private void sendEvent(String event, Bundle extras) {
            int size = mControllerCallbacks.beginBroadcast();
            for (int i = size - 1; i >= 0; i--) {
                IMediaControllerCallback cb = mControllerCallbacks.getBroadcastItem(i);
                try {
                    cb.onEvent(event, extras);
                } catch (RemoteException e) {
                }
            }
            mControllerCallbacks.finishBroadcast();
        }

        private void sendState(PlaybackStateCompat state) {
            int size = mControllerCallbacks.beginBroadcast();
            for (int i = size - 1; i >= 0; i--) {
                IMediaControllerCallback cb = mControllerCallbacks.getBroadcastItem(i);
                try {
                    cb.onPlaybackStateChanged(state);
                } catch (RemoteException e) {
                }
            }
            mControllerCallbacks.finishBroadcast();
        }

        private void sendMetadata(MediaMetadataCompat metadata) {
            int size = mControllerCallbacks.beginBroadcast();
            for (int i = size - 1; i >= 0; i--) {
                IMediaControllerCallback cb = mControllerCallbacks.getBroadcastItem(i);
                try {
                    cb.onMetadataChanged(metadata);
                } catch (RemoteException e) {
                }
            }
            mControllerCallbacks.finishBroadcast();
        }

        private void sendQueue(List<QueueItem> queue) {
            int size = mControllerCallbacks.beginBroadcast();
            for (int i = size - 1; i >= 0; i--) {
                IMediaControllerCallback cb = mControllerCallbacks.getBroadcastItem(i);
                try {
                    cb.onQueueChanged(queue);
                } catch (RemoteException e) {
                }
            }
            mControllerCallbacks.finishBroadcast();
        }

        private void sendQueueTitle(CharSequence queueTitle) {
            int size = mControllerCallbacks.beginBroadcast();
            for (int i = size - 1; i >= 0; i--) {
                IMediaControllerCallback cb = mControllerCallbacks.getBroadcastItem(i);
                try {
                    cb.onQueueTitleChanged(queueTitle);
                } catch (RemoteException e) {
                }
            }
            mControllerCallbacks.finishBroadcast();
        }

        private void sendRepeatMode(int repeatMode) {
            int size = mControllerCallbacks.beginBroadcast();
            for (int i = size - 1; i >= 0; i--) {
                IMediaControllerCallback cb = mControllerCallbacks.getBroadcastItem(i);
                try {
                    cb.onRepeatModeChanged(repeatMode);
                } catch (RemoteException e) {
                }
            }
            mControllerCallbacks.finishBroadcast();
        }

        private void sendShuffleModeEnabled(boolean enabled) {
            int size = mControllerCallbacks.beginBroadcast();
            for (int i = size - 1; i >= 0; i--) {
                IMediaControllerCallback cb = mControllerCallbacks.getBroadcastItem(i);
                try {
                    cb.onShuffleModeChanged(enabled);
                } catch (RemoteException e) {
                }
            }
            mControllerCallbacks.finishBroadcast();
        }

        private void sendExtras(Bundle extras) {
            int size = mControllerCallbacks.beginBroadcast();
            for (int i = size - 1; i >= 0; i--) {
                IMediaControllerCallback cb = mControllerCallbacks.getBroadcastItem(i);
                try {
                    cb.onExtrasChanged(extras);
                } catch (RemoteException e) {
                }
            }
            mControllerCallbacks.finishBroadcast();
        }

        class MediaSessionStub extends IMediaSession.Stub {
            @Override
            public void sendCommand(String command, Bundle args, ResultReceiverWrapper cb) {
                postToHandler(MessageHandler.MSG_COMMAND,
                        new Command(command, args, cb.mResultReceiver));
            }

            @Override
            public boolean sendMediaButton(KeyEvent mediaButton) {
                boolean handlesMediaButtons =
                        (mFlags & MediaSessionCompat.FLAG_HANDLES_MEDIA_BUTTONS) != 0;
                if (handlesMediaButtons) {
                    postToHandler(MessageHandler.MSG_MEDIA_BUTTON, mediaButton);
                }
                return handlesMediaButtons;
            }

            @Override
            public void registerCallbackListener(IMediaControllerCallback cb) {
                // If this session is already destroyed tell the caller and
                // don't add them.
                if (mDestroyed) {
                    try {
                        cb.onSessionDestroyed();
                    } catch (Exception e) {
                        // ignored
                    }
                    return;
                }
                mControllerCallbacks.register(cb);
            }

            @Override
            public void unregisterCallbackListener(IMediaControllerCallback cb) {
                mControllerCallbacks.unregister(cb);
            }

            @Override
            public String getPackageName() {
                // mPackageName is final so doesn't need synchronize block
                return mPackageName;
            }

            @Override
            public String getTag() {
                // mTag is final so doesn't need synchronize block
                return mTag;
            }

            @Override
            public PendingIntent getLaunchPendingIntent() {
                synchronized (mLock) {
                    return mSessionActivity;
                }
            }

            @Override
            @SessionFlags
            public long getFlags() {
                synchronized (mLock) {
                    return mFlags;
                }
            }

            @Override
            public ParcelableVolumeInfo getVolumeAttributes() {
                int controlType;
                int max;
                int current;
                int stream;
                int volumeType;
                synchronized (mLock) {
                    volumeType = mVolumeType;
                    stream = mLocalStream;
                    VolumeProviderCompat vp = mVolumeProvider;
                    if (volumeType == MediaControllerCompat.PlaybackInfo.PLAYBACK_TYPE_REMOTE) {
                        controlType = vp.getVolumeControl();
                        max = vp.getMaxVolume();
                        current = vp.getCurrentVolume();
                    } else {
                        controlType = VolumeProviderCompat.VOLUME_CONTROL_ABSOLUTE;
                        max = mAudioManager.getStreamMaxVolume(stream);
                        current = mAudioManager.getStreamVolume(stream);
                    }
                }
                return new ParcelableVolumeInfo(volumeType, stream, controlType, max, current);
            }

            @Override
            public void adjustVolume(int direction, int flags, String packageName) {
                MediaSessionImplBase.this.adjustVolume(direction, flags);
            }

            @Override
            public void setVolumeTo(int value, int flags, String packageName) {
                MediaSessionImplBase.this.setVolumeTo(value, flags);
            }

            @Override
            public void prepare() throws RemoteException {
                postToHandler(MessageHandler.MSG_PREPARE);
            }

            @Override
            public void prepareFromMediaId(String mediaId, Bundle extras) throws RemoteException {
                postToHandler(MessageHandler.MSG_PREPARE_MEDIA_ID, mediaId, extras);
            }

            @Override
            public void prepareFromSearch(String query, Bundle extras) throws RemoteException {
                postToHandler(MessageHandler.MSG_PREPARE_SEARCH, query, extras);
            }

            @Override
            public void prepareFromUri(Uri uri, Bundle extras) throws RemoteException {
                postToHandler(MessageHandler.MSG_PREPARE_URI, uri, extras);
            }

            @Override
            public void play() throws RemoteException {
                postToHandler(MessageHandler.MSG_PLAY);
            }

            @Override
            public void playFromMediaId(String mediaId, Bundle extras) throws RemoteException {
                postToHandler(MessageHandler.MSG_PLAY_MEDIA_ID, mediaId, extras);
            }

            @Override
            public void playFromSearch(String query, Bundle extras) throws RemoteException {
                postToHandler(MessageHandler.MSG_PLAY_SEARCH, query, extras);
            }

            @Override
            public void playFromUri(Uri uri, Bundle extras) throws RemoteException {
                postToHandler(MessageHandler.MSG_PLAY_URI, uri, extras);
            }

            @Override
            public void skipToQueueItem(long id) {
                postToHandler(MessageHandler.MSG_SKIP_TO_ITEM, id);
            }

            @Override
            public void pause() throws RemoteException {
                postToHandler(MessageHandler.MSG_PAUSE);
            }

            @Override
            public void stop() throws RemoteException {
                postToHandler(MessageHandler.MSG_STOP);
            }

            @Override
            public void next() throws RemoteException {
                postToHandler(MessageHandler.MSG_NEXT);
            }

            @Override
            public void previous() throws RemoteException {
                postToHandler(MessageHandler.MSG_PREVIOUS);
            }

            @Override
            public void fastForward() throws RemoteException {
                postToHandler(MessageHandler.MSG_FAST_FORWARD);
            }

            @Override
            public void rewind() throws RemoteException {
                postToHandler(MessageHandler.MSG_REWIND);
            }

            @Override
            public void seekTo(long pos) throws RemoteException {
                postToHandler(MessageHandler.MSG_SEEK_TO, pos);
            }

            @Override
            public void rate(RatingCompat rating) throws RemoteException {
                postToHandler(MessageHandler.MSG_RATE, rating);
            }

            @Override
            public void setRepeatMode(int repeatMode) throws RemoteException {
                postToHandler(MessageHandler.MSG_SET_REPEAT_MODE, repeatMode);
            }

            @Override
            public void setShuffleModeEnabled(boolean enabled) throws RemoteException {
                postToHandler(MessageHandler.MSG_SET_SHUFFLE_MODE_ENABLED, enabled);
            }

            @Override
            public void sendCustomAction(String action, Bundle args)
                    throws RemoteException {
                postToHandler(MessageHandler.MSG_CUSTOM_ACTION, action, args);
            }

            @Override
            public MediaMetadataCompat getMetadata() {
                return mMetadata;
            }

            @Override
            public PlaybackStateCompat getPlaybackState() {
                return getStateWithUpdatedPosition();
            }

            @Override
            public List<QueueItem> getQueue() {
                synchronized (mLock) {
                    return mQueue;
                }
            }

            @Override
            public CharSequence getQueueTitle() {
                return mQueueTitle;
            }

            @Override
            public Bundle getExtras() {
                synchronized (mLock) {
                    return mExtras;
                }
            }

            @Override
            @RatingCompat.Style
            public int getRatingType() {
                return mRatingType;
            }

            @Override
            @PlaybackStateCompat.RepeatMode
            public int getRepeatMode() {
                return mRepeatMode;
            }

            @Override
            public boolean isShuffleModeEnabled() {
                return mShuffleModeEnabled;
            }

            @Override
            public boolean isTransportControlEnabled() {
                return (mFlags & FLAG_HANDLES_TRANSPORT_CONTROLS) != 0;
            }
        }

        private static final class Command {
            public final String command;
            public final Bundle extras;
            public final ResultReceiver stub;

            public Command(String command, Bundle extras, ResultReceiver stub) {
                this.command = command;
                this.extras = extras;
                this.stub = stub;
            }
        }

        private class MessageHandler extends Handler {

            private static final int MSG_COMMAND = 1;
            private static final int MSG_ADJUST_VOLUME = 2;
            private static final int MSG_PREPARE = 3;
            private static final int MSG_PREPARE_MEDIA_ID = 4;
            private static final int MSG_PREPARE_SEARCH = 5;
            private static final int MSG_PREPARE_URI = 6;
            private static final int MSG_PLAY = 7;
            private static final int MSG_PLAY_MEDIA_ID = 8;
            private static final int MSG_PLAY_SEARCH = 9;
            private static final int MSG_PLAY_URI = 10;
            private static final int MSG_SKIP_TO_ITEM = 11;
            private static final int MSG_PAUSE = 12;
            private static final int MSG_STOP = 13;
            private static final int MSG_NEXT = 14;
            private static final int MSG_PREVIOUS = 15;
            private static final int MSG_FAST_FORWARD = 16;
            private static final int MSG_REWIND = 17;
            private static final int MSG_SEEK_TO = 18;
            private static final int MSG_RATE = 19;
            private static final int MSG_CUSTOM_ACTION = 20;
            private static final int MSG_MEDIA_BUTTON = 21;
            private static final int MSG_SET_VOLUME = 22;
            private static final int MSG_SET_REPEAT_MODE = 23;
            private static final int MSG_SET_SHUFFLE_MODE_ENABLED = 24;

            // KeyEvent constants only available on API 11+
            private static final int KEYCODE_MEDIA_PAUSE = 127;
            private static final int KEYCODE_MEDIA_PLAY = 126;

            public MessageHandler(Looper looper) {
                super(looper);
            }

            public void post(int what, Object obj, Bundle bundle) {
                Message msg = obtainMessage(what, obj);
                msg.setData(bundle);
                msg.sendToTarget();
            }

            public void post(int what, Object obj) {
                obtainMessage(what, obj).sendToTarget();
            }

            public void post(int what) {
                post(what, null);
            }

            public void post(int what, Object obj, int arg1) {
                obtainMessage(what, arg1, 0, obj).sendToTarget();
            }

            @Override
            public void handleMessage(Message msg) {
                MediaSessionCompat.Callback cb = mCallback;
                if (cb == null) {
                    return;
                }
                switch (msg.what) {
                    case MSG_COMMAND:
                        Command cmd = (Command) msg.obj;
                        cb.onCommand(cmd.command, cmd.extras, cmd.stub);
                        break;
                    case MSG_MEDIA_BUTTON:
                        KeyEvent keyEvent = (KeyEvent) msg.obj;
                        Intent intent = new Intent(Intent.ACTION_MEDIA_BUTTON);
                        intent.putExtra(Intent.EXTRA_KEY_EVENT, keyEvent);
                        // Let the Callback handle events first before using the default behavior
                        if (!cb.onMediaButtonEvent(intent)) {
                            onMediaButtonEvent(keyEvent, cb);
                        }
                        break;
                    case MSG_PREPARE:
                        cb.onPrepare();
                        break;
                    case MSG_PREPARE_MEDIA_ID:
                        cb.onPrepareFromMediaId((String) msg.obj, msg.getData());
                        break;
                    case MSG_PREPARE_SEARCH:
                        cb.onPrepareFromSearch((String) msg.obj, msg.getData());
                        break;
                    case MSG_PREPARE_URI:
                        cb.onPrepareFromUri((Uri) msg.obj, msg.getData());
                        break;
                    case MSG_PLAY:
                        cb.onPlay();
                        break;
                    case MSG_PLAY_MEDIA_ID:
                        cb.onPlayFromMediaId((String) msg.obj, msg.getData());
                        break;
                    case MSG_PLAY_SEARCH:
                        cb.onPlayFromSearch((String) msg.obj, msg.getData());
                        break;
                    case MSG_PLAY_URI:
                        cb.onPlayFromUri((Uri) msg.obj, msg.getData());
                        break;
                    case MSG_SKIP_TO_ITEM:
                        cb.onSkipToQueueItem((Long) msg.obj);
                        break;
                    case MSG_PAUSE:
                        cb.onPause();
                        break;
                    case MSG_STOP:
                        cb.onStop();
                        break;
                    case MSG_NEXT:
                        cb.onSkipToNext();
                        break;
                    case MSG_PREVIOUS:
                        cb.onSkipToPrevious();
                        break;
                    case MSG_FAST_FORWARD:
                        cb.onFastForward();
                        break;
                    case MSG_REWIND:
                        cb.onRewind();
                        break;
                    case MSG_SEEK_TO:
                        cb.onSeekTo((Long) msg.obj);
                        break;
                    case MSG_RATE:
                        cb.onSetRating((RatingCompat) msg.obj);
                        break;
                    case MSG_CUSTOM_ACTION:
                        cb.onCustomAction((String) msg.obj, msg.getData());
                        break;
                    case MSG_ADJUST_VOLUME:
                        adjustVolume((int) msg.obj, 0);
                        break;
                    case MSG_SET_VOLUME:
                        setVolumeTo((int) msg.obj, 0);
                        break;
                    case MSG_SET_REPEAT_MODE:
                        cb.onSetRepeatMode((int) msg.obj);
                        break;
                    case MSG_SET_SHUFFLE_MODE_ENABLED:
                        cb.onSetShuffleModeEnabled((boolean) msg.obj);
                        break;
                }
            }

            private void onMediaButtonEvent(KeyEvent ke, MediaSessionCompat.Callback cb) {
                if (ke == null || ke.getAction() != KeyEvent.ACTION_DOWN) {
                    return;
                }
                long validActions = mState == null ? 0 : mState.getActions();
                switch (ke.getKeyCode()) {
                    // Note KeyEvent.KEYCODE_MEDIA_PLAY is API 11+
                    case KEYCODE_MEDIA_PLAY:
                        if ((validActions & PlaybackStateCompat.ACTION_PLAY) != 0) {
                            cb.onPlay();
                        }
                        break;
                    // Note KeyEvent.KEYCODE_MEDIA_PAUSE is API 11+
                    case KEYCODE_MEDIA_PAUSE:
                        if ((validActions & PlaybackStateCompat.ACTION_PAUSE) != 0) {
                            cb.onPause();
                        }
                        break;
                    case KeyEvent.KEYCODE_MEDIA_NEXT:
                        if ((validActions & PlaybackStateCompat.ACTION_SKIP_TO_NEXT) != 0) {
                            cb.onSkipToNext();
                        }
                        break;
                    case KeyEvent.KEYCODE_MEDIA_PREVIOUS:
                        if ((validActions & PlaybackStateCompat.ACTION_SKIP_TO_PREVIOUS) != 0) {
                            cb.onSkipToPrevious();
                        }
                        break;
                    case KeyEvent.KEYCODE_MEDIA_STOP:
                        if ((validActions & PlaybackStateCompat.ACTION_STOP) != 0) {
                            cb.onStop();
                        }
                        break;
                    case KeyEvent.KEYCODE_MEDIA_FAST_FORWARD:
                        if ((validActions & PlaybackStateCompat.ACTION_FAST_FORWARD) != 0) {
                            cb.onFastForward();
                        }
                        break;
                    case KeyEvent.KEYCODE_MEDIA_REWIND:
                        if ((validActions & PlaybackStateCompat.ACTION_REWIND) != 0) {
                            cb.onRewind();
                        }
                        break;
                    case KeyEvent.KEYCODE_MEDIA_PLAY_PAUSE:
                    case KeyEvent.KEYCODE_HEADSETHOOK:
                        boolean isPlaying = mState != null
                                && mState.getState() == PlaybackStateCompat.STATE_PLAYING;
                        boolean canPlay = (validActions & (PlaybackStateCompat.ACTION_PLAY_PAUSE
                                | PlaybackStateCompat.ACTION_PLAY)) != 0;
                        boolean canPause = (validActions & (PlaybackStateCompat.ACTION_PLAY_PAUSE
                                | PlaybackStateCompat.ACTION_PAUSE)) != 0;
                        if (isPlaying && canPause) {
                            cb.onPause();
                        } else if (!isPlaying && canPlay) {
                            cb.onPlay();
                        }
                        break;
                }
            }
        }
    }

    static class MediaSessionImplApi21 implements MediaSessionImpl {
        private final Object mSessionObj;
        private final Token mToken;

        private boolean mDestroyed = false;
        private ExtraSession mExtraSessionBinder;
        private final RemoteCallbackList<IMediaControllerCallback> mExtraControllerCallbacks =
                new RemoteCallbackList<>();

        private PlaybackStateCompat mPlaybackState;
        @RatingCompat.Style int mRatingType;
        @PlaybackStateCompat.RepeatMode int mRepeatMode;
        boolean mShuffleModeEnabled;

        public MediaSessionImplApi21(Context context, String tag) {
            mSessionObj = MediaSessionCompatApi21.createSession(context, tag);
            mToken = new Token(MediaSessionCompatApi21.getSessionToken(mSessionObj));
        }

        public MediaSessionImplApi21(Object mediaSession) {
            mSessionObj = MediaSessionCompatApi21.verifySession(mediaSession);
            mToken = new Token(MediaSessionCompatApi21.getSessionToken(mSessionObj));
        }

        @Override
        public void setCallback(Callback callback, Handler handler) {
            MediaSessionCompatApi21.setCallback(mSessionObj,
                    callback == null ? null : callback.mCallbackObj, handler);
<<<<<<< HEAD
            if (android.os.Build.VERSION.SDK_INT < 26) {
=======
            if (callback != null) {
>>>>>>> b6913b8a
                callback.mSessionImpl = new WeakReference<MediaSessionImpl>(this);
            }
        }

        @Override
        public void setFlags(@SessionFlags int flags) {
            MediaSessionCompatApi21.setFlags(mSessionObj, flags);
        }

        @Override
        public void setPlaybackToLocal(int stream) {
            MediaSessionCompatApi21.setPlaybackToLocal(mSessionObj, stream);
        }

        @Override
        public void setPlaybackToRemote(VolumeProviderCompat volumeProvider) {
            MediaSessionCompatApi21.setPlaybackToRemote(mSessionObj,
                    volumeProvider.getVolumeProvider());
        }

        @Override
        public void setActive(boolean active) {
            MediaSessionCompatApi21.setActive(mSessionObj, active);
        }

        @Override
        public boolean isActive() {
            return MediaSessionCompatApi21.isActive(mSessionObj);
        }

        @Override
        public void sendSessionEvent(String event, Bundle extras) {
            if (android.os.Build.VERSION.SDK_INT < 23) {
                int size = mExtraControllerCallbacks.beginBroadcast();
                for (int i = size - 1; i >= 0; i--) {
                    IMediaControllerCallback cb = mExtraControllerCallbacks.getBroadcastItem(i);
                    try {
                        cb.onEvent(event, extras);
                    } catch (RemoteException e) {
                    }
                }
                mExtraControllerCallbacks.finishBroadcast();
            }
            MediaSessionCompatApi21.sendSessionEvent(mSessionObj, event, extras);
        }

        @Override
        public void release() {
            mDestroyed = true;
            MediaSessionCompatApi21.release(mSessionObj);
        }

        @Override
        public Token getSessionToken() {
            return mToken;
        }

        @Override
        public void setPlaybackState(PlaybackStateCompat state) {
            if (android.os.Build.VERSION.SDK_INT < 22) {
                mPlaybackState = state;
                int size = mExtraControllerCallbacks.beginBroadcast();
                for (int i = size - 1; i >= 0; i--) {
                    IMediaControllerCallback cb = mExtraControllerCallbacks.getBroadcastItem(i);
                    try {
                        cb.onPlaybackStateChanged(state);
                    } catch (RemoteException e) {
                    }
                }
                mExtraControllerCallbacks.finishBroadcast();
            }
            MediaSessionCompatApi21.setPlaybackState(mSessionObj,
                    state == null ? null : state.getPlaybackState());
        }

        @Override
        public void setMetadata(MediaMetadataCompat metadata) {
            MediaSessionCompatApi21.setMetadata(mSessionObj,
                    metadata == null ? null : metadata.getMediaMetadata());
        }

        @Override
        public void setSessionActivity(PendingIntent pi) {
            MediaSessionCompatApi21.setSessionActivity(mSessionObj, pi);
        }

        @Override
        public void setMediaButtonReceiver(PendingIntent mbr) {
            MediaSessionCompatApi21.setMediaButtonReceiver(mSessionObj, mbr);
        }

        @Override
        public void setQueue(List<QueueItem> queue) {
            List<Object> queueObjs = null;
            if (queue != null) {
                queueObjs = new ArrayList<>();
                for (QueueItem item : queue) {
                    queueObjs.add(item.getQueueItem());
                }
            }
            MediaSessionCompatApi21.setQueue(mSessionObj, queueObjs);
        }

        @Override
        public void setQueueTitle(CharSequence title) {
            MediaSessionCompatApi21.setQueueTitle(mSessionObj, title);
        }

        @Override
        public void setRatingType(@RatingCompat.Style int type) {
            if (android.os.Build.VERSION.SDK_INT < 22) {
                mRatingType = type;
            } else {
                MediaSessionCompatApi22.setRatingType(mSessionObj, type);
            }
        }

        @Override
        public void setRepeatMode(@PlaybackStateCompat.RepeatMode int repeatMode) {
            if (android.os.Build.VERSION.SDK_INT < 26) {
                if (mRepeatMode != repeatMode) {
                    mRepeatMode = repeatMode;
                    int size = mExtraControllerCallbacks.beginBroadcast();
                    for (int i = size - 1; i >= 0; i--) {
                        IMediaControllerCallback cb = mExtraControllerCallbacks.getBroadcastItem(i);
                        try {
                            cb.onRepeatModeChanged(repeatMode);
                        } catch (RemoteException e) {
                        }
                    }
                    mExtraControllerCallbacks.finishBroadcast();
                }
            } else {
                MediaSessionCompatApi26.setRepeatMode(mSessionObj, repeatMode);
            }
        }

        @Override
        public void setShuffleModeEnabled(boolean enabled) {
            if (android.os.Build.VERSION.SDK_INT < 26) {
                if (mShuffleModeEnabled != enabled) {
                    mShuffleModeEnabled = enabled;
                    int size = mExtraControllerCallbacks.beginBroadcast();
                    for (int i = size - 1; i >= 0; i--) {
                        IMediaControllerCallback cb = mExtraControllerCallbacks.getBroadcastItem(i);
                        try {
                            cb.onShuffleModeChanged(enabled);
                        } catch (RemoteException e) {
                        }
                    }
                    mExtraControllerCallbacks.finishBroadcast();
                }
            } else {
                MediaSessionCompatApi26.setShuffleModeEnabled(mSessionObj, enabled);
            }
        }

        @Override
        public void setExtras(Bundle extras) {
            MediaSessionCompatApi21.setExtras(mSessionObj, extras);
        }

        @Override
        public Object getMediaSession() {
            return mSessionObj;
        }

        @Override
        public Object getRemoteControlClient() {
            return null;
        }

        @Override
        public String getCallingPackage() {
            if (android.os.Build.VERSION.SDK_INT < 24) {
                return null;
            } else {
                return MediaSessionCompatApi24.getCallingPackage(mSessionObj);
            }
        }

        ExtraSession getExtraSessionBinder() {
            if (mExtraSessionBinder == null) {
                mExtraSessionBinder = new ExtraSession();
            }
            return mExtraSessionBinder;
        }

        class ExtraSession extends IMediaSession.Stub {
            @Override
            public void sendCommand(String command, Bundle args, ResultReceiverWrapper cb) {
                // Will not be called.
                throw new AssertionError();
            }

            @Override
            public boolean sendMediaButton(KeyEvent mediaButton) {
                // Will not be called.
                throw new AssertionError();
            }

            @Override
            public void registerCallbackListener(IMediaControllerCallback cb) {
                if (!mDestroyed) {
                    mExtraControllerCallbacks.register(cb);
                }
            }

            @Override
            public void unregisterCallbackListener(IMediaControllerCallback cb) {
                mExtraControllerCallbacks.unregister(cb);
            }

            @Override
            public String getPackageName() {
                // Will not be called.
                throw new AssertionError();
            }

            @Override
            public String getTag() {
                // Will not be called.
                throw new AssertionError();
            }

            @Override
            public PendingIntent getLaunchPendingIntent() {
                // Will not be called.
                throw new AssertionError();
            }

            @Override
            @SessionFlags
            public long getFlags() {
                // Will not be called.
                throw new AssertionError();
            }

            @Override
            public ParcelableVolumeInfo getVolumeAttributes() {
                // Will not be called.
                throw new AssertionError();
            }

            @Override
            public void adjustVolume(int direction, int flags, String packageName) {
                // Will not be called.
                throw new AssertionError();
            }

            @Override
            public void setVolumeTo(int value, int flags, String packageName) {
                // Will not be called.
                throw new AssertionError();
            }

            @Override
            public void prepare() throws RemoteException {
                // Will not be called.
                throw new AssertionError();
            }

            @Override
            public void prepareFromMediaId(String mediaId, Bundle extras) throws RemoteException {
                // Will not be called.
                throw new AssertionError();
            }

            @Override
            public void prepareFromSearch(String query, Bundle extras) throws RemoteException {
                // Will not be called.
                throw new AssertionError();
            }

            @Override
            public void prepareFromUri(Uri uri, Bundle extras) throws RemoteException {
                // Will not be called.
                throw new AssertionError();
            }

            @Override
            public void play() throws RemoteException {
                // Will not be called.
                throw new AssertionError();
            }

            @Override
            public void playFromMediaId(String mediaId, Bundle extras) throws RemoteException {
                // Will not be called.
                throw new AssertionError();
            }

            @Override
            public void playFromSearch(String query, Bundle extras) throws RemoteException {
                // Will not be called.
                throw new AssertionError();
            }

            @Override
            public void playFromUri(Uri uri, Bundle extras) throws RemoteException {
                // Will not be called.
                throw new AssertionError();
            }

            @Override
            public void skipToQueueItem(long id) {
                // Will not be called.
                throw new AssertionError();
            }

            @Override
            public void pause() throws RemoteException {
                // Will not be called.
                throw new AssertionError();
            }

            @Override
            public void stop() throws RemoteException {
                // Will not be called.
                throw new AssertionError();
            }

            @Override
            public void next() throws RemoteException {
                // Will not be called.
                throw new AssertionError();
            }

            @Override
            public void previous() throws RemoteException {
                // Will not be called.
                throw new AssertionError();
            }

            @Override
            public void fastForward() throws RemoteException {
                // Will not be called.
                throw new AssertionError();
            }

            @Override
            public void rewind() throws RemoteException {
                // Will not be called.
                throw new AssertionError();
            }

            @Override
            public void seekTo(long pos) throws RemoteException {
                // Will not be called.
                throw new AssertionError();
            }

            @Override
            public void rate(RatingCompat rating) throws RemoteException {
                // Will not be called.
                throw new AssertionError();
            }

            @Override
            public void setRepeatMode(int repeatMode) throws RemoteException {
                // Will not be called.
                throw new AssertionError();
            }

            @Override
            public void setShuffleModeEnabled(boolean enabled) throws RemoteException {
                // Will not be called.
                throw new AssertionError();
            }

            @Override
            public void sendCustomAction(String action, Bundle args) throws RemoteException {
                // Will not be called.
                throw new AssertionError();
            }

            @Override
            public MediaMetadataCompat getMetadata() {
                // Will not be called.
                throw new AssertionError();
            }

            @Override
            public PlaybackStateCompat getPlaybackState() {
                return mPlaybackState;
            }

            @Override
            public List<QueueItem> getQueue() {
                // Will not be called.
                return null;
            }

            @Override
            public CharSequence getQueueTitle() {
                // Will not be called.
                throw new AssertionError();
            }

            @Override
            public Bundle getExtras() {
                // Will not be called.
                throw new AssertionError();
            }

            @Override
            @RatingCompat.Style
            public int getRatingType() {
                return mRatingType;
            }

            @Override
            @PlaybackStateCompat.RepeatMode
            public int getRepeatMode() {
                return mRepeatMode;
            }

            @Override
            public boolean isShuffleModeEnabled() {
                return mShuffleModeEnabled;
            }

            @Override
            public boolean isTransportControlEnabled() {
                // Will not be called.
                throw new AssertionError();
            }
        }
    }
}<|MERGE_RESOLUTION|>--- conflicted
+++ resolved
@@ -2480,11 +2480,7 @@
         public void setCallback(Callback callback, Handler handler) {
             MediaSessionCompatApi21.setCallback(mSessionObj,
                     callback == null ? null : callback.mCallbackObj, handler);
-<<<<<<< HEAD
-            if (android.os.Build.VERSION.SDK_INT < 26) {
-=======
-            if (callback != null) {
->>>>>>> b6913b8a
+            if (android.os.Build.VERSION.SDK_INT < 26 && callback != null) {
                 callback.mSessionImpl = new WeakReference<MediaSessionImpl>(this);
             }
         }
