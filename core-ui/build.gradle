import static android.support.dependencies.DependenciesKt.*
import android.support.LibraryGroups
import android.support.LibraryVersions

plugins {
    id("SupportAndroidLibraryPlugin")
}

dependencies {
    api(project(":support-annotations"))
    api(project(":support-compat"))
    api project(':support-core-utils')

    androidTestImplementation(TEST_RUNNER)
    androidTestImplementation(ESPRESSO_CORE)
    androidTestImplementation(ESPRESSO_CONTRIB, libs.exclude_support)
    androidTestImplementation(DEXMAKER_MOCKITO, libs.exclude_bytebuddy) // DexMaker has it"s own MockMaker
    androidTestImplementation project(':support-testutils'), {
        exclude group: 'com.android.support', module: 'support-core-ui'
    }

    testImplementation(JUNIT)
}

android {
<<<<<<< HEAD
    defaultConfig {
        minSdkVersion 14
    }

    sourceSets {
        main.res.srcDirs = [
                'res',
                'res-public'
        ]
    }

=======
>>>>>>> 7ed10e5f
    buildTypes.all {
        consumerProguardFiles 'proguard-rules.pro'
    }
}

supportLibrary {
    name = "Android Support Library core UI"
    publish = true
    mavenVersion = LibraryVersions.SUPPORT_LIBRARY
    mavenGroup = LibraryGroups.SUPPORT
    inceptionYear = "2011"
    description = "The Support Library is a static library that you can add to your Android application in order to use APIs that are either not available for older platform versions or utility APIs that aren't a part of the framework APIs. Compatible on devices running API 14 or later."
    legacySourceLocation = true
}<|MERGE_RESOLUTION|>--- conflicted
+++ resolved
@@ -23,20 +23,12 @@
 }
 
 android {
-<<<<<<< HEAD
-    defaultConfig {
-        minSdkVersion 14
-    }
-
     sourceSets {
         main.res.srcDirs = [
                 'res',
                 'res-public'
         ]
     }
-
-=======
->>>>>>> 7ed10e5f
     buildTypes.all {
         consumerProguardFiles 'proguard-rules.pro'
     }
