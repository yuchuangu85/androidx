--- conflicted
+++ resolved
@@ -8,12 +8,8 @@
 }
 
 dependencies {
-<<<<<<< HEAD
     api("androidx.annotation:annotation:1.1.0")
-=======
-    api("androidx.annotation:annotation:1.1.0-rc01")
     implementation(project(":core:core"))
->>>>>>> 6f03fc8a
 }
 
 android {
