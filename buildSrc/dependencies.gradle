--- conflicted
+++ resolved
@@ -32,19 +32,11 @@
     libs.gradle = 'com.android.tools.build:gradle:' + androidPluginVersionOverride
 } else {
     // Keep gradle plugin version in sync with ub_supportlib-master manifest.
-<<<<<<< HEAD
-    libs.gradle = 'com.android.tools.build:gradle:3.0.0-beta2'
-}
-
-//arch components
-libs.arch_lifecycle_runtime = "android.arch.lifecycle:runtime:1.0.0"
-=======
     libs.gradle = 'com.android.tools.build:gradle:3.0.0-beta7'
 }
 
 //arch components
 libs.arch_lifecycle_runtime = "android.arch.lifecycle:runtime:1.0.0@aar"
->>>>>>> 4cd73c5f
 
 // Other dependencies
 libs.xml_parser_apis = 'xerces:xmlParserAPIs:2.6.2'
