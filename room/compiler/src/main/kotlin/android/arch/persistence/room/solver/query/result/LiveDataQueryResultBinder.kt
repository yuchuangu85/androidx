/*
 * Copyright (C) 2017 The Android Open Source Project
 *
 * Licensed under the Apache License, Version 2.0 (the "License");
 * you may not use this file except in compliance with the License.
 * You may obtain a copy of the License at
 *
 *      http://www.apache.org/licenses/LICENSE-2.0
 *
 * Unless required by applicable law or agreed to in writing, software
 * distributed under the License is distributed on an "AS IS" BASIS,
 * WITHOUT WARRANTIES OR CONDITIONS OF ANY KIND, either express or implied.
 * See the License for the specific language governing permissions and
 * limitations under the License.
 */

package android.arch.persistence.room.solver.query.result

import android.arch.persistence.room.ext.L
import android.arch.persistence.room.ext.LifecyclesTypeNames
import android.arch.persistence.room.ext.N
import android.arch.persistence.room.ext.RoomTypeNames
import android.arch.persistence.room.ext.RoomTypeNames.INVALIDATION_OBSERVER
import android.arch.persistence.room.ext.typeName
import android.arch.persistence.room.solver.CodeGenScope
import android.support.annotation.NonNull
import com.squareup.javapoet.FieldSpec
import com.squareup.javapoet.MethodSpec
import com.squareup.javapoet.ParameterSpec
import com.squareup.javapoet.ParameterizedTypeName
import com.squareup.javapoet.TypeName
import com.squareup.javapoet.TypeSpec
import javax.lang.model.element.Modifier
import javax.lang.model.type.TypeMirror

/**
 * Converts the query into a LiveData and returns it. No query is run until necessary.
 */
class LiveDataQueryResultBinder(val typeArg: TypeMirror, val tableNames: Set<String>,
                                adapter: QueryResultAdapter?)
    : BaseObservableQueryResultBinder(adapter) {
    @Suppress("JoinDeclarationAndAssignment")
<<<<<<< HEAD
    override fun convertAndReturn(roomSQLiteQueryVar : String, dbField: FieldSpec,
=======
    override fun convertAndReturn(roomSQLiteQueryVar : String,
                                  dbField: FieldSpec,
                                  inTransaction : Boolean,
>>>>>>> b6838fd2
                                  scope: CodeGenScope) {
        val typeName = typeArg.typeName()

        val liveDataImpl = TypeSpec.anonymousClassBuilder("").apply {
            superclass(ParameterizedTypeName.get(LifecyclesTypeNames.COMPUTABLE_LIVE_DATA,
                    typeName))
            val observerField = FieldSpec.builder(RoomTypeNames.INVALIDATION_OBSERVER,
                    scope.getTmpVar("_observer"), Modifier.PRIVATE).build()
            addField(observerField)
            addMethod(createComputeMethod(
                    observerField = observerField,
                    typeName = typeName,
                    roomSQLiteQueryVar = roomSQLiteQueryVar,
                    dbField = dbField,
                    inTransaction = inTransaction,
                    scope = scope
            ))
            addMethod(createFinalizeMethod(roomSQLiteQueryVar))
        }.build()
        scope.builder().apply {
            addStatement("return $L.getLiveData()", liveDataImpl)
        }
    }

    private fun createComputeMethod(roomSQLiteQueryVar: String, typeName: TypeName,
                                    observerField: FieldSpec, dbField: FieldSpec,
                                    inTransaction: Boolean,
                                    scope: CodeGenScope): MethodSpec {
        return MethodSpec.methodBuilder("compute").apply {
            addAnnotation(Override::class.java)
            addModifiers(Modifier.PROTECTED)
            returns(typeName)

            beginControlFlow("if ($N == null)", observerField).apply {
                addStatement("$N = $L", observerField, createAnonymousObserver())
                addStatement("$N.getInvalidationTracker().addWeakObserver($N)",
                        dbField, observerField)
            }
            endControlFlow()

            createRunQueryAndReturnStatements(builder = this,
                    roomSQLiteQueryVar = roomSQLiteQueryVar,
                    dbField = dbField,
                    inTransaction = inTransaction,
                    scope = scope)
        }.build()
    }

    private fun createAnonymousObserver(): TypeSpec {
        val tableNamesList = tableNames.joinToString(",") { "\"$it\"" }
        return TypeSpec.anonymousClassBuilder(tableNamesList).apply {
            superclass(INVALIDATION_OBSERVER)
            addMethod(MethodSpec.methodBuilder("onInvalidated").apply {
                returns(TypeName.VOID)
                addAnnotation(Override::class.java)
                addParameter(ParameterSpec.builder(
                        ParameterizedTypeName.get(Set::class.java, String::class.java), "tables")
                        .addAnnotation(NonNull::class.java)
                        .build())
                addModifiers(Modifier.PUBLIC)
                addStatement("invalidate()")
            }.build())
        }.build()
    }
}<|MERGE_RESOLUTION|>--- conflicted
+++ resolved
@@ -40,13 +40,9 @@
                                 adapter: QueryResultAdapter?)
     : BaseObservableQueryResultBinder(adapter) {
     @Suppress("JoinDeclarationAndAssignment")
-<<<<<<< HEAD
-    override fun convertAndReturn(roomSQLiteQueryVar : String, dbField: FieldSpec,
-=======
     override fun convertAndReturn(roomSQLiteQueryVar : String,
                                   dbField: FieldSpec,
                                   inTransaction : Boolean,
->>>>>>> b6838fd2
                                   scope: CodeGenScope) {
         val typeName = typeArg.typeName()
 
