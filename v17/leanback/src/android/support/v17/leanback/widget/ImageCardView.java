--- conflicted
+++ resolved
@@ -173,14 +173,10 @@
         }
     }
 
-<<<<<<< HEAD
+    /**
+     * Sets the info area background color.
+     */    
     public void setInfoAreaBackgroundColor(@ColorInt int color) {
-=======
-    /**
-     * Sets the info area background color.
-     */
-    public void setInfoAreaBackgroundColor(int color) {
->>>>>>> 870246af
         if (mInfoArea != null) {
             mInfoArea.setBackgroundColor(color);
             if (mBadgeImage != null) {
